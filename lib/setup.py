import setuptools

try: # for pip >= 10
    from pip._internal.req import parse_requirements
except ImportError: # for pip <= 9.0.3
    from pip.req import parse_requirements

requirements = parse_requirements('install_requirements.txt', session=False)

def readme():
    with open('README.md') as f:
        return f.read()

setuptools.setup(
    name='streamlit',
<<<<<<< HEAD
    version='0.13.3',  # PEP-440
=======
    version='0.13.5',  # PEP-440
>>>>>>> ca8bbdde
    description='Streaming Data Science',
    long_description=readme(),
    url='https://github.com/treuille/streamlet-cloud',
    author='Adrien Treuille',
    author_email='adrien.g.treuille@gmail.com',
    license='MIT',

    packages = setuptools.find_packages(exclude=['tests', 'tests.*']),

    # Requirements
    install_requires = [str(x.req) for x in requirements],

    zip_safe = False,  # install source files not egg
    include_package_data = True,  # copy html and friends
)<|MERGE_RESOLUTION|>--- conflicted
+++ resolved
@@ -13,11 +13,7 @@
 
 setuptools.setup(
     name='streamlit',
-<<<<<<< HEAD
-    version='0.13.3',  # PEP-440
-=======
     version='0.13.5',  # PEP-440
->>>>>>> ca8bbdde
     description='Streaming Data Science',
     long_description=readme(),
     url='https://github.com/treuille/streamlet-cloud',
