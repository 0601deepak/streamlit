--- conflicted
+++ resolved
@@ -111,8 +111,6 @@
                     _comment = 'Watch for filesystem changes and rerun reports',
                     value = True,
                 ),
-<<<<<<< HEAD
-=======
                 watchFileOnly = dict(
                     _comment = (
                         'If true, only watch for changes in the main script '
@@ -120,7 +118,6 @@
                         'whole folder'),
                     value = True,
                 ),
->>>>>>> 76333e5b
                 watchRecursively = dict(
                     _comment = 'If true, will watch the filesystem recursively',
                     value = True,
