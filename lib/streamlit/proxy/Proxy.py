# -*- coding: future_fstrings -*-

"""A proxy server between the Streamlit libs and web client.

Internally, the Proxy basically does bookkeeping for a set of ProxyConnection
objects. A ProxyConnection always has:

    - One "local" connection to the python libs.
    - Zero or more "client" connections to the web client.

Essentially, the ProxyConnection stays open so long as any of those connections
do. When the final ProxyConnection closes, then the whole proxy does too.

To ensure the proxy closes, a short timeout is launched for each connection
which closes the proxy if no connections were established.
"""

# Python 2/3 compatibility
from __future__ import print_function, division, unicode_literals, absolute_import
from streamlit.compatibility import setup_2_3_shims
setup_2_3_shims(globals())

from streamlit import config
from streamlit import protobuf
from streamlit.logger import get_logger
from streamlit.util import get_static_dir

from streamlit.streamlit_msg_proto import new_report_msg
# from streamlit.streamlit_msg_proto import streamlit_msg_iter
# from streamlit.proxy import ProxyConnection

from tornado import gen, web
from tornado import httpclient
from tornado.httpserver import HTTPServer
from tornado.ioloop import IOLoop
import functools
import os
import platform
import socket
import traceback
import urllib
import webbrowser
<<<<<<< HEAD
import functools
import traceback
=======
>>>>>>> ca8bbdde

LOGGER = get_logger()
EC2_METADATA_URL = 'http://169.254.169.254/latest/meta-data'

# def set_remote(val):
#     config.set_option('proxy.isRemote', val)

def _print_remote_url(port, quoted_name):
    ips = []
    http_client = None
    try:
        http_client = httpclient.HTTPClient()
        for key in ('local-ipv4', 'public-ipv4'):
            endpoint = os.path.join(EC2_METADATA_URL, key)
            response = http_client.fetch(endpoint, request_timeout=0.01)
            ips.append(response.body)
    except (httpclient.HTTPError, RuntimeError) as e:
        # Basically if not on EC2 do a hack and try to connect to
        # internet and see what the local ip is.
        s = socket.socket(socket.AF_INET, socket.SOCK_DGRAM)
        s.connect(("8.8.8.8", 53))
        ips.append(s.getsockname()[0])
        s.close()
    finally:
        if http_client is not None:
            http_client.close()

    timeout_secs = config.get_option('proxy.waitForConnectionSecs')
    for ip in ips:
        url = 'http://{}:{}/?name={}'.format(ip, port, quoted_name)
        print('Please connect to %s within %s seconds.' % (url, timeout_secs))

def _launch_web_client(name):
    """Launches a web browser to connect to the proxy to get the named
    report.

    Args
    ----
    name : string
        The name of the report to which the web browser should connect.
    """
    if config.get_option('proxy.useNode'):
        host, port = 'localhost', '3000'
    else:
        host = config.get_option('proxy.server')
        port = config.get_option('proxy.port')
    quoted_name = urllib.parse.quote_plus(name)
    url = 'http://{}:{}/?name={}'.format(
        host, port, quoted_name)

    headless = config.get_option('proxy.isRemote')
    LOGGER.debug(f'headless = {headless}')
    if headless:
        _print_remote_url(port, quoted_name)
    else:
        if platform.system() == 'Linux' and not os.getenv('DISPLAY'):
            LOGGER.warning('Attempting to run Streamlit in a headless system. '\
                'Please consider setitng proxy.isRemote to "true" in streamlit/config.yaml.')
        webbrowser.open(url)

def stop_proxy_on_exception(is_coroutine=False):
    """Decorates WebSocketHandler callbacks to stop the proxy on exception."""
    def stop_proxy_decorator(callback):
        if is_coroutine:
            @functools.wraps(callback)
            @gen.coroutine
            def wrapped_coroutine(web_socket_handler, *args, **kwargs):
                try:
                    LOGGER.debug(f'Running wrapped version of COROUTINE {callback}')
                    LOGGER.debug(f'About to yield {callback}')
                    rv = yield callback(web_socket_handler, *args, **kwargs)
                    LOGGER.debug(f'About to return {rv}')
                    raise gen.Return(rv)
                except gen.Return:
                    LOGGER.debug(f'Passing through COROUTINE return value:')
                    raise
                except Exception as e:
                    LOGGER.debug(f'Caught a COROUTINE exception: "{e}" ({type(e)})')
                    traceback.print_exc()
                    web_socket_handler._proxy.stop()
                    LOGGER.debug('Stopped the proxy.')
                    raise
            return wrapped_coroutine
        else:
            @functools.wraps(callback)
            def wrapped_callback(web_socket_handler, *args, **kwargs):
                try:
                    return callback(web_socket_handler, *args, **kwargs)
                    LOGGER.debug(f'Running wrapped version of {callback}')
                    # if is_coroutine:
                    #     LOGGER.debug(f'About to yield {callback}')
                    #     rv = yield callback(web_socket_handler, *args, **kwargs)
                    #     raise gen.Return(rv)
                    # else:
                    #
                    # # callback(web_socket_handler, *args, **kwargs)
                except Exception as e:
                    LOGGER.debug(f'Caught an exception: "{e}" ({type(e)})')
                    traceback.print_exc()
                    web_socket_handler._proxy.stop()
                    LOGGER.debug('Stopped the proxy.')
                    raise
            return wrapped_callback
        return functools.wraps(callback)(wrapped_callback)
    return stop_proxy_decorator

class Proxy(object):
    """The main base class for the streamlit server."""

    def __init__(self):
        """Proxy constructor."""
        # This table from names to ProxyConnections stores all the information
        # about our connections. When the number of connections drops to zero,
        # then the proxy shuts down.
        self._connections = dict()  # use instead of {} for 2/3 compatibility
        LOGGER.debug(f'Creating proxy with self._connections: {id(self._connections)}')

        from streamlit.proxy import LocalWebSocket, ClientWebSocket
        routes = [
            # # Local connection to stream a new report.
            ('/new/(.*)/(.*)', LocalWebSocket, dict(proxy=self)),

            # Outgoing endpoint to get the latest report.
            ('/stream/(.*)', ClientWebSocket, dict(proxy=self)),
        ]
        '''
        # Client connection (serves up index.html)
        web.get('/', self._client_html_handler),
        '''

        # If we're not using the node development server, then the proxy
        # will serve up the development pages.
        if not config.get_option('proxy.useNode'):
            static_path = get_static_dir()
            LOGGER.info(f'Serving static content from {static_path}')

            routes.extend([
                (r"/()$", web.StaticFileHandler, {'path': f'{static_path}/index.html'}),
                (r"/(.*)", web.StaticFileHandler, {'path': f'{static_path}/'}),
            ])
        else:
            LOGGER.info('useNode == True, not serving static content from python.')

        self._app = web.Application(routes)

        # Attach an http server
        port = config.get_option('proxy.port')
        http_server = HTTPServer(self._app)
        http_server.listen(port)
        LOGGER.info('Proxy http server started on port {}'.format(port))

        # Avoids an exception by guarding against twice stopping the event loop.
        self._stopped = False

        # # This table from names to ProxyConnections stores all the information
        # # about our connections. When the number of connections drops to zero,
        # # then the proxy shuts down.
        # self._connections = dict()  # use instead of {} for 2/3 compatibility

        # Initialized things that the proxy will need to do cloud things.
        self._cloud = None  # S3Connection()

    def run_app(self):
        """Run web app."""
        '''
        port = config.get_option('proxy.port')
        web.run_app(self._app, port=port)
        '''
        LOGGER.debug('About to start the proxy.')
        IOLoop.current().start()
        LOGGER.debug('IOLoop closed.')

    def stop(self):
        """Stop proxy.

        Allowing all current handler to exit normally.
        """
        if not self._stopped:
            IOLoop.current().stop()
        self._stopped = True

    '''
    @_stop_proxy_on_exception
    async def _client_html_handler(self, request):
        static_root = config.get_path('proxy.staticRoot')
        return web.FileResponse(os.path.join(static_root, 'index.html'))
    '''

    def register_proxy_connection(self, connection):
        """Register this connection's name.

        So that client connections can connect to it.
        """
        LOGGER.debug(f'Regisering proxy connection for "{connection.name}"')
        LOGGER.debug(f'About to start registration: {list(self._connections.keys())} ({id(self._connections)})')

        # Register the connection and launch a web client if this is a new name.
        new_name = connection.name not in self._connections
        self._connections[connection.name] = connection
        if new_name:
            _launch_web_client(connection.name)
            # self._cloud.create(connection.name)

        # Clean up the connection we don't get an incoming connection.
        def connection_timeout():
            LOGGER.debug(f'In connection timeout for "{connection.name}".')
            connection.end_grace_period()
            self.try_to_deregister_proxy_connection(connection)
            self.potentially_stop()
        timeout_secs = config.get_option('proxy.waitForConnectionSecs')
        loop = IOLoop.current()
        loop.call_later(timeout_secs, connection_timeout)
        LOGGER.debug(f'Added connection timeout for {timeout_secs} secs.')
        LOGGER.debug(f'Finished resistering connection: {list(self._connections.keys())} ({id(self._connections)})')

    def try_to_deregister_proxy_connection(self, connection):
        """Try to deregister proxy connection.

        Deregister this ProxyConnection so long as there aren't any open
        connection (local or client), and the connection is no longer in its
        grace period.
        """
        if not self.proxy_connection_is_registered(connection):
            return
        if connection.can_be_deregistered():
            del self._connections[connection.name]
            LOGGER.debug('Got rid of connection "%s".' % connection.name)

    def proxy_connection_is_registered(self, connection):
        """Return true if this connection is registered to its name."""
        return self._connections.get(connection.name, None) is connection

    def potentially_stop(self):
        """Stop proxy if no open connections."""
        LOGGER.debug('Stopping if there are no more connections: ' +
            str(list(self._connections.keys())))
        if not self._connections:
            self.stop()

    @gen.coroutine
    def add_client(self, report_name, ws):
        """Adds a queue to the connection for the given report_name."""
        connection = self._connections[report_name]
        queue = connection.add_client_queue()
        yield new_report_msg(connection.id, ws)
        raise gen.Return((connection, queue))

    def remove_client(self, connection, queue):
        """Remove queue from connection and close connection if necessary."""
        connection.remove_client_queue(queue)
        self.try_to_deregister_proxy_connection(connection)
        self.potentially_stop()

    def _potentially_stop_proxy(self):
        """Stop proxy if no open connections."""
        if not self._connections:
            self.stop()<|MERGE_RESOLUTION|>--- conflicted
+++ resolved
@@ -40,11 +40,6 @@
 import traceback
 import urllib
 import webbrowser
-<<<<<<< HEAD
-import functools
-import traceback
-=======
->>>>>>> ca8bbdde
 
 LOGGER = get_logger()
 EC2_METADATA_URL = 'http://169.254.169.254/latest/meta-data'
