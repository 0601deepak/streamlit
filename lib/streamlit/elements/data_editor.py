# Copyright (c) Streamlit Inc. (2018-2022) Snowflake Inc. (2022)
#
# Licensed under the Apache License, Version 2.0 (the "License");
# you may not use this file except in compliance with the License.
# You may obtain a copy of the License at
#
#     http://www.apache.org/licenses/LICENSE-2.0
#
# Unless required by applicable law or agreed to in writing, software
# distributed under the License is distributed on an "AS IS" BASIS,
# WITHOUT WARRANTIES OR CONDITIONS OF ANY KIND, either express or implied.
# See the License for the specific language governing permissions and
# limitations under the License.

from __future__ import annotations

import json
from dataclasses import dataclass
from typing import (
    TYPE_CHECKING,
    Any,
    Dict,
    Iterable,
    List,
    Mapping,
    Optional,
    Set,
    Tuple,
    TypeVar,
    Union,
    cast,
    overload,
)

import pandas as pd
import pyarrow as pa
from typing_extensions import Literal, TypeAlias, TypedDict

from streamlit import logger as _logger
from streamlit import type_util
from streamlit.elements.form import current_form_id
from streamlit.elements.lib.column_config_utils import (
    INDEX_IDENTIFIER,
    ColumnConfigMapping,
    ColumnDataKind,
    DataframeSchema,
    determine_dataframe_schema,
    marshall_column_config,
    update_column_config,
)
from streamlit.elements.lib.pandas_styler_utils import marshall_styler
from streamlit.errors import StreamlitAPIException
from streamlit.proto.Arrow_pb2 import Arrow as ArrowProto
from streamlit.runtime.metrics_util import gather_metrics
from streamlit.runtime.scriptrunner import get_script_run_ctx
from streamlit.runtime.state import (
    WidgetArgs,
    WidgetCallback,
    WidgetKwargs,
    register_widget,
)
from streamlit.type_util import DataFormat, DataFrameGenericAlias, Key, is_type, to_key

if TYPE_CHECKING:
    import numpy as np
    from pandas.io.formats.style import Styler

    from streamlit.delta_generator import DeltaGenerator

_LOGGER = _logger.get_logger("root")

# All formats that support direct editing, meaning that these
# formats will be returned with the same type when used with data_editor.
EditableData = TypeVar(
    "EditableData",
    bound=Union[
        DataFrameGenericAlias[Any],  # covers DataFrame and Series
        Tuple[Any],
        List[Any],
        Set[Any],
        Dict[str, Any],
        # TODO(lukasmasuch): Add support for np.ndarray
        # but it is not possible with np.ndarray.
        # NDArray[Any] works, but is only available in numpy>1.20.
    ],
)


# All data types supported by the data editor.
DataTypes: TypeAlias = Union[
    pd.DataFrame,
    pd.Index,
    "Styler",
    pa.Table,
    "np.ndarray[Any, np.dtype[np.float64]]",
    Tuple[Any],
    List[Any],
    Set[Any],
    Dict[str, Any],
]


class EditingState(TypedDict, total=False):
    """
    A dictionary representing the current state of the data editor.

    Attributes
    ----------
    edited_cells : Dict[str, str | int | float | bool | None]
        A dictionary of edited cells, where the key is the cell's row and
        column position (row:column), and the value is the new value of the cell.

    added_rows : List[Dict[str, str | int | float | bool | None]]
        A list of added rows, where each row is a dictionary of column position
        and the respective value.

    deleted_rows : List[int]
        A list of deleted rows, where each row is the numerical position of the deleted row.
    """

    edited_cells: Dict[str, str | int | float | bool | None]
    added_rows: List[Dict[str, str | int | float | bool | None]]
    deleted_rows: List[int]


@dataclass
class DataEditorSerde:
    """DataEditorSerde is used to serialize and deserialize the data editor state."""

    def deserialize(self, ui_value: Optional[str], widget_id: str = "") -> EditingState:
        return (  # type: ignore
            {
                "edited_cells": {},
                "added_rows": [],
                "deleted_rows": [],
            }
            if ui_value is None
            else json.loads(ui_value)
        )

    def serialize(self, editing_state: EditingState) -> str:
        return json.dumps(editing_state, default=str)


def _parse_value(
    value: str | int | float | bool | None,
    column_data_kind: ColumnDataKind,
) -> Any:
    """Convert a value to the correct type.

    Parameters
    ----------
    value : str | int | float | bool | None
        The value to convert.

    column_data_kind : ColumnDataKind
        The determined data kind of the column. The column data kind refers to the
        shared data type of the values in the column (e.g. integer, float, string).

    Returns
    -------
    The converted value.
    """
    if value is None:
        return None

    try:
        if column_data_kind == ColumnDataKind.STRING:
            return str(value)

        if column_data_kind == ColumnDataKind.INTEGER:
            return int(value)

        if column_data_kind == ColumnDataKind.FLOAT:
            return float(value)

        if column_data_kind == ColumnDataKind.BOOLEAN:
            return bool(value)

        if column_data_kind in [
            ColumnDataKind.DATETIME,
            ColumnDataKind.DATE,
            ColumnDataKind.TIME,
        ]:
            datetime_value = pd.Timestamp(value)

            if datetime_value is pd.NaT:
                return None

            if column_data_kind == ColumnDataKind.DATETIME:
                return datetime_value

            if column_data_kind == ColumnDataKind.DATE:
                return datetime_value.date()

            if column_data_kind == ColumnDataKind.TIME:
                return datetime_value.time()

    except (ValueError, pd.errors.ParserError) as ex:
        _LOGGER.warning(
            "Failed to parse value %s as %s. Exception: %s", value, column_data_kind, ex
        )
        return None
    return value


def _apply_cell_edits(
    df: pd.DataFrame,
    edited_cells: Mapping[str, str | int | float | bool | None],
    dataframe_schema: DataframeSchema,
) -> None:
    """Apply cell edits to the provided dataframe (inplace).

    Parameters
    ----------
    df : pd.DataFrame
        The dataframe to apply the cell edits to.

    edited_cells : Dict[str, str | int | float | bool | None]
        A dictionary of cell edits. The keys are the cell ids in the format
        "row:column" and the values are the new cell values.

    dataframe_schema: DataframeSchema
        The schema of the dataframe.
    """
    index_count = df.index.nlevels or 0

    for cell, value in edited_cells.items():
        row_pos, col_pos = map(int, cell.split(":"))

        if col_pos < index_count:
            # The edited cell is part of the index
            # To support multi-index in the future: use a tuple of values here
            # instead of a single value
            df.index.values[row_pos] = _parse_value(value, dataframe_schema[col_pos])
        else:
            # We need to subtract the number of index levels from col_pos
            # to get the correct column position for Pandas DataFrames
            mapped_column = col_pos - index_count
            df.iat[row_pos, mapped_column] = _parse_value(
                value, dataframe_schema[col_pos]
            )


def _apply_row_additions(
    df: pd.DataFrame,
    added_rows: List[Dict[str, Any]],
    dataframe_schema: DataframeSchema,
) -> None:
    """Apply row additions to the provided dataframe (inplace).

    Parameters
    ----------
    df : pd.DataFrame
        The dataframe to apply the row additions to.

    added_rows : List[Dict[str, Any]]
        A list of row additions. Each row addition is a dictionary with the
        column position as key and the new cell value as value.

    dataframe_schema: DataframeSchema
        The schema of the dataframe.
    """
    if not added_rows:
        return

    index_count = df.index.nlevels or 0

    # This is only used if the dataframe has a range index:
    # There seems to be a bug in older pandas versions with RangeIndex in
    # combination with loc. As a workaround, we manually track the values here:
    range_index_stop = None
    range_index_step = None
    if isinstance(df.index, pd.RangeIndex):
        range_index_stop = df.index.stop
        range_index_step = df.index.step

    for added_row in added_rows:
        index_value = None
        new_row: List[Any] = [None for _ in range(df.shape[1])]
        for col in added_row.keys():
            value = added_row[col]
            col_pos = int(col)
            if col_pos < index_count:
                # To support multi-index in the future: use a tuple of values here
                # instead of a single value
                index_value = _parse_value(value, dataframe_schema[col_pos])
            else:
                # We need to subtract the number of index levels from the col_pos
                # to get the correct column position for Pandas DataFrames
                mapped_column = col_pos - index_count
                new_row[mapped_column] = _parse_value(value, dataframe_schema[col_pos])
        # Append the new row to the dataframe
        if range_index_stop is not None:
            df.loc[range_index_stop, :] = new_row
            # Increment to the next range index value
            range_index_stop += range_index_step
        elif index_value is not None:
            # TODO(lukasmasuch): we are only adding rows that have a non-None index
            # value to prevent issues in the frontend component. Also, it just overwrites
            # the row in case the index value already exists in the dataframe.
            # In the future, it would be better to require users to provide unique
            # non-None values for the index with some kind of visual indications.
            df.loc[index_value, :] = new_row


def _apply_row_deletions(df: pd.DataFrame, deleted_rows: List[int]) -> None:
    """Apply row deletions to the provided dataframe (inplace).

    Parameters
    ----------
    df : pd.DataFrame
        The dataframe to apply the row deletions to.

    deleted_rows : List[int]
        A list of row numbers to delete.
    """
    # Drop rows based in numeric row positions
    df.drop(df.index[deleted_rows], inplace=True)


def _apply_dataframe_edits(
    df: pd.DataFrame,
    data_editor_state: EditingState,
    dataframe_schema: DataframeSchema,
) -> None:
    """Apply edits to the provided dataframe (inplace).

    This includes cell edits, row additions and row deletions.

    Parameters
    ----------
    df : pd.DataFrame
        The dataframe to apply the edits to.

    data_editor_state : EditingState
        The editing state of the data editor component.

    dataframe_schema: DataframeSchema
        The schema of the dataframe.
    """
    if data_editor_state.get("edited_cells"):
        _apply_cell_edits(df, data_editor_state["edited_cells"], dataframe_schema)

    if data_editor_state.get("added_rows"):
        _apply_row_additions(df, data_editor_state["added_rows"], dataframe_schema)

    if data_editor_state.get("deleted_rows"):
        _apply_row_deletions(df, data_editor_state["deleted_rows"])


def _apply_data_specific_configs(
    columns_config: ColumnConfigMapping, data_df: pd.DataFrame, data_format: DataFormat
) -> None:
    """Apply data specific configurations to the provided dataframe.

    This will apply inplace changes to the dataframe and the column configurations
    depending on the data format.

    Parameters
    ----------
    columns_config : ColumnConfigMapping
        A mapping of column names/ids to column configurations.

    data_df : pd.DataFrame
        The dataframe to apply the configurations to.

    data_format : DataFormat
        The format of the data.
    """
    # Deactivate editing for columns that are not compatible with arrow
    for column_name, column_data in data_df.items():
        if type_util.is_colum_type_arrow_incompatible(column_data):
            update_column_config(columns_config, column_name, {"disabled": True})
            # Convert incompatible type to string
            data_df[column_name] = column_data.astype(str)

    # Pandas adds a range index as default to all datastructures
    # but for most of the non-pandas data objects it is unnecessary
    # to show this index to the user. Therefore, we will hide it as default.
    if data_format in [
        DataFormat.SET_OF_VALUES,
        DataFormat.TUPLE_OF_VALUES,
        DataFormat.LIST_OF_VALUES,
        DataFormat.NUMPY_LIST,
        DataFormat.NUMPY_MATRIX,
        DataFormat.LIST_OF_RECORDS,
        DataFormat.LIST_OF_ROWS,
        DataFormat.COLUMN_VALUE_MAPPING,
    ]:
        update_column_config(columns_config, INDEX_IDENTIFIER, {"hidden": True})

    # Rename the first column to "value" for some of the data formats
    if data_format in [
        DataFormat.SET_OF_VALUES,
        DataFormat.TUPLE_OF_VALUES,
        DataFormat.LIST_OF_VALUES,
        DataFormat.NUMPY_LIST,
        DataFormat.KEY_VALUE_DICT,
    ]:
        # Pandas automatically names the first column "0"
        # We rename it to "value" in selected cases to make it more descriptive
        data_df.rename(columns={0: "value"}, inplace=True)


class DataEditorMixin:
    @overload
    def experimental_data_editor(
        self,
        data: EditableData,
        *,
        width: Optional[int] = None,
        height: Optional[int] = None,
        use_container_width: bool = False,
<<<<<<< HEAD
        column_order: Iterable[str] | None = None,
=======
        hide_index: bool | None = None,
>>>>>>> 2c72b549
        num_rows: Literal["fixed", "dynamic"] = "fixed",
        disabled: bool | Iterable[str] = False,
        key: Optional[Key] = None,
        on_change: Optional[WidgetCallback] = None,
        args: Optional[WidgetArgs] = None,
        kwargs: Optional[WidgetKwargs] = None,
    ) -> EditableData:
        pass

    @overload
    def experimental_data_editor(
        self,
        data: Any,
        *,
        width: Optional[int] = None,
        height: Optional[int] = None,
        use_container_width: bool = False,
<<<<<<< HEAD
        column_order: Iterable[str] | None = None,
=======
        hide_index: bool | None = None,
>>>>>>> 2c72b549
        num_rows: Literal["fixed", "dynamic"] = "fixed",
        disabled: bool | Iterable[str] = False,
        key: Optional[Key] = None,
        on_change: Optional[WidgetCallback] = None,
        args: Optional[WidgetArgs] = None,
        kwargs: Optional[WidgetKwargs] = None,
    ) -> pd.DataFrame:
        pass

    @gather_metrics("experimental_data_editor")
    def experimental_data_editor(
        self,
        data: DataTypes,
        *,
        width: Optional[int] = None,
        height: Optional[int] = None,
        use_container_width: bool = False,
<<<<<<< HEAD
        column_order: Iterable[str] | None = None,
=======
        hide_index: bool | None = None,
>>>>>>> 2c72b549
        num_rows: Literal["fixed", "dynamic"] = "fixed",
        disabled: bool | Iterable[str] = False,
        key: Optional[Key] = None,
        on_change: Optional[WidgetCallback] = None,
        args: Optional[WidgetArgs] = None,
        kwargs: Optional[WidgetKwargs] = None,
    ) -> DataTypes:
        """Display a data editor widget.

        Display a data editor widget that allows you to edit DataFrames and
        many other data structures in a table-like UI.

        Parameters
        ----------
        data : pandas.DataFrame, pandas.Styler, pandas.Index, pyarrow.Table, numpy.ndarray, pyspark.sql.DataFrame, snowflake.snowpark.DataFrame, list, set, tuple, dict, or None
            The data to edit in the data editor.

        width : int or None
            Desired width of the data editor expressed in pixels. If None, the width will
            be automatically determined.

        height : int or None
            Desired height of the data editor expressed in pixels. If None, the height will
            be automatically determined.

        use_container_width : bool
            If True, set the data editor width to the width of the parent container.
            This takes precedence over the width argument. Defaults to False.

<<<<<<< HEAD
        column_order : iterable of str or None
            Specifies the display order of all non-index columns, affecting both
            the order and visibility of columns to the user. For example,
            specifying `column_order=("col2", "col1")` will display 'col2' first,
            followed by 'col1', and all other non-index columns in the data will
            be hidden. If None (default), the order is inherited from the
            original data structure.
=======
        hide_index : bool or None
            Determines whether to hide the index column(s). If set to True, the
            index column(s) will be hidden. If None (default), the visibility of
            the index column(s) is automatically determined based on the index
            type and input data format.
>>>>>>> 2c72b549

        num_rows : "fixed" or "dynamic"
            Specifies if the user can add and delete rows in the data editor.
            If "fixed", the user cannot add or delete rows. If "dynamic", the user can
            add and delete rows in the data editor, but column sorting is disabled.
            Defaults to "fixed".

        disabled : bool
            Controls the editing of columns. If set to True, editing
            is disabled for all columns. If an iterable of column names is provided
            (e.g., `disabled=("col1", "col2")`), only the specified columns will be
            disabled for editing. By default, all columns that support editing
            are editable.

        key : str
            An optional string to use as the unique key for this widget. If this
            is omitted, a key will be generated for the widget based on its
            content. Multiple widgets of the same type may not share the same
            key.

        on_change : callable
            An optional callback invoked when this data_editor's value changes.

        args : tuple
            An optional tuple of args to pass to the callback.

        kwargs : dict
            An optional dict of kwargs to pass to the callback.

        Returns
        -------
        pd.DataFrame, pd.Styler, pyarrow.Table, np.ndarray, list, set, tuple, or dict.
            The edited data. The edited data is returned in its original data type if
            it corresponds to any of the supported return types. All other data types
            are returned as a ``pd.DataFrame``.

        Examples
        --------
        >>> import streamlit as st
        >>> import pandas as pd
        >>>
        >>> df = pd.DataFrame(
        >>>     [
        >>>        {"command": "st.selectbox", "rating": 4, "is_widget": True},
        >>>        {"command": "st.balloons", "rating": 5, "is_widget": False},
        >>>        {"command": "st.time_input", "rating": 3, "is_widget": True},
        >>>    ]
        >>> )
        >>> edited_df = st.experimental_data_editor(df)
        >>>
        >>> favorite_command = edited_df.loc[edited_df["rating"].idxmax()]["command"]
        >>> st.markdown(f"Your favorite command is **{favorite_command}** 🎈")

        .. output::
           https://doc-data-editor.streamlit.app/
           height: 350px

        You can also allow the user to add and delete rows by setting ``num_rows`` to "dynamic":

        >>> import streamlit as st
        >>> import pandas as pd
        >>>
        >>> df = pd.DataFrame(
        >>>     [
        >>>        {"command": "st.selectbox", "rating": 4, "is_widget": True},
        >>>        {"command": "st.balloons", "rating": 5, "is_widget": False},
        >>>        {"command": "st.time_input", "rating": 3, "is_widget": True},
        >>>    ]
        >>> )
        >>> edited_df = st.experimental_data_editor(df, num_rows="dynamic")
        >>>
        >>> favorite_command = edited_df.loc[edited_df["rating"].idxmax()]["command"]
        >>> st.markdown(f"Your favorite command is **{favorite_command}** 🎈")

        .. output::
           https://doc-data-editor1.streamlit.app/
           height: 450px

        """

        columns_config: ColumnConfigMapping = {}

        data_format = type_util.determine_data_format(data)
        if data_format == DataFormat.UNKNOWN:
            raise StreamlitAPIException(
                f"The data type ({type(data).__name__}) or format is not supported by the data editor. "
                "Please convert your data into a Pandas Dataframe or another supported data format."
            )

        # The dataframe should always be a copy of the original data
        # since we will apply edits directly to it.
        data_df = type_util.convert_anything_to_df(data, ensure_copy=True)

        # Check if the index is supported.
        if not (
            type(data_df.index)
            in [
                pd.RangeIndex,
                pd.Index,
            ]
            # We need to check these index types without importing, since they are deprecated
            # and planned to be removed soon.
            or is_type(data_df.index, "pandas.core.indexes.numeric.Int64Index")
            or is_type(data_df.index, "pandas.core.indexes.numeric.Float64Index")
            or is_type(data_df.index, "pandas.core.indexes.numeric.UInt64Index")
        ):
            raise StreamlitAPIException(
                f"The type of the dataframe index - {type(data_df.index).__name__} - is not "
                "yet supported by the data editor."
            )

        _apply_data_specific_configs(columns_config, data_df, data_format)

        # Temporary workaround: We hide range indices if num_rows is dynamic.
        # since the current way of handling this index during editing is a bit confusing.
        if isinstance(data_df.index, pd.RangeIndex) and num_rows == "dynamic":
            update_column_config(columns_config, INDEX_IDENTIFIER, {"hidden": True})

        if hide_index is not None:
            update_column_config(
                columns_config, INDEX_IDENTIFIER, {"hidden": hide_index}
            )

        # If disabled not a boolean, we assume it is a list of columns to disable.
        # This gets translated into the columns configuration:
        if not isinstance(disabled, bool):
            for column in disabled:
                update_column_config(columns_config, column, {"disabled": True})

        # Convert the dataframe to an arrow table which is used as the main
        # serialization format for sending the data to the frontend.
        # We also utilize the arrow schema to determine the data kinds of every column.
        arrow_table = pa.Table.from_pandas(data_df)

        # Determine the dataframe schema which is required for parsing edited values
        # and for checking type compatibilities.
        dataframe_schema = determine_dataframe_schema(data_df, arrow_table.schema)

        proto = ArrowProto()

        proto.use_container_width = use_container_width

        if width:
            proto.width = width
        if height:
            proto.height = height

<<<<<<< HEAD
        if column_order:
            proto.column_order[:] = column_order

        proto.disabled = disabled
=======
        # Only set disabled to true if it is actually true
        # It can also be a list of columns, which should result in false here.
        proto.disabled = disabled is True
>>>>>>> 2c72b549
        proto.editing_mode = (
            ArrowProto.EditingMode.DYNAMIC
            if num_rows == "dynamic"
            else ArrowProto.EditingMode.FIXED
        )
        proto.form_id = current_form_id(self.dg)

        if type_util.is_pandas_styler(data):
            # Pandas styler will only work for non-editable/disabled columns.
            delta_path = self.dg._get_delta_path_str()
            default_uuid = str(hash(delta_path))
            marshall_styler(proto, data, default_uuid)

        proto.data = type_util.pyarrow_table_to_bytes(arrow_table)

        marshall_column_config(proto, columns_config)

        serde = DataEditorSerde()

        widget_state = register_widget(
            "data_editor",
            proto,
            user_key=to_key(key),
            on_change_handler=on_change,
            args=args,
            kwargs=kwargs,
            deserializer=serde.deserialize,
            serializer=serde.serialize,
            ctx=get_script_run_ctx(),
        )

        _apply_dataframe_edits(data_df, widget_state.value, dataframe_schema)
        self.dg._enqueue("arrow_data_frame", proto)
        return type_util.convert_df_to_data_format(data_df, data_format)

    @property
    def dg(self) -> "DeltaGenerator":
        """Get our DeltaGenerator."""
        return cast("DeltaGenerator", self)<|MERGE_RESOLUTION|>--- conflicted
+++ resolved
@@ -412,11 +412,8 @@
         width: Optional[int] = None,
         height: Optional[int] = None,
         use_container_width: bool = False,
-<<<<<<< HEAD
+        hide_index: bool | None = None,
         column_order: Iterable[str] | None = None,
-=======
-        hide_index: bool | None = None,
->>>>>>> 2c72b549
         num_rows: Literal["fixed", "dynamic"] = "fixed",
         disabled: bool | Iterable[str] = False,
         key: Optional[Key] = None,
@@ -434,11 +431,8 @@
         width: Optional[int] = None,
         height: Optional[int] = None,
         use_container_width: bool = False,
-<<<<<<< HEAD
+        hide_index: bool | None = None,
         column_order: Iterable[str] | None = None,
-=======
-        hide_index: bool | None = None,
->>>>>>> 2c72b549
         num_rows: Literal["fixed", "dynamic"] = "fixed",
         disabled: bool | Iterable[str] = False,
         key: Optional[Key] = None,
@@ -456,11 +450,8 @@
         width: Optional[int] = None,
         height: Optional[int] = None,
         use_container_width: bool = False,
-<<<<<<< HEAD
+        hide_index: bool | None = None,
         column_order: Iterable[str] | None = None,
-=======
-        hide_index: bool | None = None,
->>>>>>> 2c72b549
         num_rows: Literal["fixed", "dynamic"] = "fixed",
         disabled: bool | Iterable[str] = False,
         key: Optional[Key] = None,
@@ -490,7 +481,12 @@
             If True, set the data editor width to the width of the parent container.
             This takes precedence over the width argument. Defaults to False.
 
-<<<<<<< HEAD
+        hide_index : bool or None
+            Determines whether to hide the index column(s). If set to True, the
+            index column(s) will be hidden. If None (default), the visibility of
+            the index column(s) is automatically determined based on the index
+            type and input data format.
+
         column_order : iterable of str or None
             Specifies the display order of all non-index columns, affecting both
             the order and visibility of columns to the user. For example,
@@ -498,13 +494,6 @@
             followed by 'col1', and all other non-index columns in the data will
             be hidden. If None (default), the order is inherited from the
             original data structure.
-=======
-        hide_index : bool or None
-            Determines whether to hide the index column(s). If set to True, the
-            index column(s) will be hidden. If None (default), the visibility of
-            the index column(s) is automatically determined based on the index
-            type and input data format.
->>>>>>> 2c72b549
 
         num_rows : "fixed" or "dynamic"
             Specifies if the user can add and delete rows in the data editor.
@@ -652,21 +641,19 @@
         if height:
             proto.height = height
 
-<<<<<<< HEAD
         if column_order:
             proto.column_order[:] = column_order
 
-        proto.disabled = disabled
-=======
         # Only set disabled to true if it is actually true
         # It can also be a list of columns, which should result in false here.
         proto.disabled = disabled is True
->>>>>>> 2c72b549
+
         proto.editing_mode = (
             ArrowProto.EditingMode.DYNAMIC
             if num_rows == "dynamic"
             else ArrowProto.EditingMode.FIXED
         )
+
         proto.form_id = current_form_id(self.dg)
 
         if type_util.is_pandas_styler(data):
