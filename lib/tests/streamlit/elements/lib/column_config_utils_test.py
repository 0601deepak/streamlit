# Copyright (c) Streamlit Inc. (2018-2022) Snowflake Inc. (2022)
#
# Licensed under the Apache License, Version 2.0 (the "License");
# you may not use this file except in compliance with the License.
# You may obtain a copy of the License at
#
#     http://www.apache.org/licenses/LICENSE-2.0
#
# Unless required by applicable law or agreed to in writing, software
# distributed under the License is distributed on an "AS IS" BASIS,
# WITHOUT WARRANTIES OR CONDITIONS OF ANY KIND, either express or implied.
# See the License for the specific language governing permissions and
# limitations under the License.
from __future__ import annotations

import datetime
import unittest
from decimal import Decimal

import numpy as np
import pandas as pd
import pyarrow as pa
from parameterized import parameterized

from streamlit.elements.lib.column_config_utils import (
<<<<<<< HEAD
    _EDITING_COMPATIBILITY_MAPPING,
=======
    ColumnConfig,
    ColumnConfigMapping,
>>>>>>> 2c72b549
    ColumnDataKind,
    _determine_data_kind,
    _determine_data_kind_via_arrow,
    _determine_data_kind_via_inferred_type,
    _determine_data_kind_via_pandas_dtype,
    determine_dataframe_schema,
<<<<<<< HEAD
    is_type_compatible,
=======
    update_column_config,
>>>>>>> 2c72b549
)


class TestObject(object):
    def __str__(self):
        return "TestObject"


def _get_arrow_schema_field(column: pd.Series) -> pa.Field | None:
    """Get the Arrow schema field for a pandas Series."""
    try:
        arrow_schema = pa.Table.from_pandas(column.to_frame()).schema
        return arrow_schema.field(0)
    except (pa.ArrowTypeError, pa.ArrowInvalid, pa.ArrowNotImplementedError):
        return None


SHARED_DATA_KIND_TEST_CASES = [
    (pd.Series(["a", "b", "c"], dtype=pd.StringDtype()), ColumnDataKind.STRING),
    # We need to use Int64 here, otherwise it gets converted to float if a None is added:
    (pd.Series([1, 2, -3], dtype="Int64"), ColumnDataKind.INTEGER),
    (pd.Series([1.1, 2.2, -3.3]), ColumnDataKind.FLOAT),
    (pd.Series([1, 2.2, 3]), ColumnDataKind.FLOAT),  # mixed-integer-float
    (
        pd.Series([pd.Timestamp("2000-01-01"), pd.Timestamp("2000-01-02")]),
        ColumnDataKind.DATETIME,
    ),
    (
        pd.Series([datetime.datetime(2000, 1, 1), datetime.datetime(2000, 1, 2)]),
        ColumnDataKind.DATETIME,
    ),
    (
        pd.Series(
            [
                pd.Timestamp("2000-01-01", tz="US/Central"),
                pd.Timestamp("2000-01-02", tz="US/Central"),
            ]
        ),
        ColumnDataKind.DATETIME,
    ),
    (pd.Series([True, False]), ColumnDataKind.BOOLEAN),
    (
        pd.Series([pd.Timedelta("1 day"), pd.Timedelta("2 days")]),
        ColumnDataKind.TIMEDELTA,
    ),
    (
        pd.Series([np.timedelta64(1, "D"), np.timedelta64(2, "D")]),
        ColumnDataKind.TIMEDELTA,
    ),
]


class ColumnConfigUtilsTest(unittest.TestCase):
    @parameterized.expand(
        SHARED_DATA_KIND_TEST_CASES
        + [
            (pd.Series([b"a", b"b", b"c"]), ColumnDataKind.BYTES),
            (pd.Series([Decimal("1.1"), Decimal("2.2")]), ColumnDataKind.DECIMAL),
            (pd.Series([], dtype="object"), ColumnDataKind.EMPTY),
            (pd.Series([None, None]), ColumnDataKind.EMPTY),
            (pd.Series([pd.NA, pd.NA]), ColumnDataKind.EMPTY),
            #
            (pd.Series([1 + 2j, 2 + 3j]), ColumnDataKind.COMPLEX),
            (
                pd.Series([pd.Period("2000Q1"), pd.Period("2000Q2")]),
                ColumnDataKind.PERIOD,
            ),
            (pd.Series(["a", "b", "c"]), ColumnDataKind.STRING),
            (pd.Series(["a", "b", "c"], dtype="category"), ColumnDataKind.STRING),
            (pd.Series([1, 2, 3], dtype="category"), ColumnDataKind.INTEGER),
            (pd.Series([True, False], dtype="category"), ColumnDataKind.BOOLEAN),
            (
                pd.Series([pd.Interval(0, 1), pd.Interval(1, 2)]),
                ColumnDataKind.INTERVAL,
            ),
            (pd.Series([{"a": 1}, {"b": 2}]), ColumnDataKind.DICT),
            (pd.Series([[1, 2], [3, 4]]), ColumnDataKind.LIST),
            (pd.Series([["a", "b"], ["c", "d", "e"]]), ColumnDataKind.LIST),
            # Unsupported types:
            (pd.Series([pd.Timestamp("2000-01-01"), "a"]), ColumnDataKind.UNKNOWN),
            (pd.Series([1, "a"]), ColumnDataKind.UNKNOWN),
            (pd.Series([TestObject(), TestObject()]), ColumnDataKind.UNKNOWN),
        ]
    )
    def test_determine_data_kind(
        self, column: pd.Series, expected_data_kind: ColumnDataKind
    ):
        """Test that _determine_data_kind() returns the expected data kind for a given column."""
        # Create copy to not interfere with other tests:
        column = column.copy()

        self.assertEqual(
            _determine_data_kind(column, _get_arrow_schema_field(column)),
            expected_data_kind,
            f"Expected {column} to be determined as {expected_data_kind} data kind.",
        )

        # Attach a missing value to the end of the column and re-test.
        column.loc[column.index.max() + 1] = None
        self.assertEqual(
            _determine_data_kind(column, _get_arrow_schema_field(column)),
            expected_data_kind,
            f"Expected {column} with missing value to be determined as {expected_data_kind} data kind.",
        )

    @parameterized.expand(
        [
            (pd.Index(["a", "b", "c"]), ColumnDataKind.STRING),
            (pd.Index([1, 2, 3]), ColumnDataKind.INTEGER),
            (pd.Index([1.1, 2.2, 3.3]), ColumnDataKind.FLOAT),
            (pd.Index([1, 2.2, 3]), ColumnDataKind.FLOAT),  # mixed-integer-float
            (
                pd.Index([datetime.date(2000, 1, 1), datetime.date(2000, 1, 2)]),
                ColumnDataKind.DATE,
            ),
            (
                pd.Index([datetime.time(0, 0, 0), datetime.time(0, 0, 1)]),
                ColumnDataKind.TIME,
            ),
            (pd.RangeIndex(0, 3), ColumnDataKind.INTEGER),
            (pd.TimedeltaIndex(["1 day", "2 days"]), ColumnDataKind.TIMEDELTA),
            (
                pd.DatetimeIndex(
                    [datetime.datetime(2000, 1, 1), datetime.datetime(2000, 1, 2)]
                ),
                ColumnDataKind.DATETIME,
            ),
            (
                pd.PeriodIndex([pd.Period("2000Q1"), pd.Period("2000Q2")]),
                ColumnDataKind.PERIOD,
            ),
            (pd.IntervalIndex.from_breaks([0, 1, 2]), ColumnDataKind.INTERVAL),
            (pd.CategoricalIndex(["a", "b", "c"]), ColumnDataKind.STRING),
            (pd.CategoricalIndex([1, 2, 3]), ColumnDataKind.INTEGER),
            (pd.CategoricalIndex([1.1, 2.2, 3.3]), ColumnDataKind.FLOAT),
        ]
    )
    def test_determine_data_kind_with_index(
        self, index: pd.Index, expected_data_kind: ColumnDataKind
    ):
        """Test that _determine_data_kind() returns the expected data kind for a given index."""
        self.assertEqual(
            _determine_data_kind(index, None),
            expected_data_kind,
            f"Expected {index} to be determined as {expected_data_kind} data kind.",
        )

    @parameterized.expand(
        SHARED_DATA_KIND_TEST_CASES
        + [
            (pd.Series([b"a", b"b", b"c"]), ColumnDataKind.BYTES),
            (pd.Series([1, 2, 3]), ColumnDataKind.INTEGER),
            (pd.Series([1 + 2j, 2 + 3j]), ColumnDataKind.COMPLEX),
            (
                pd.Series([pd.Period("2000Q1"), pd.Period("2000Q2")]),
                ColumnDataKind.PERIOD,
            ),
            (pd.Series(["a", "b", "c"]), ColumnDataKind.STRING),
            (
                pd.Series([datetime.date(2000, 1, 1), datetime.date(2000, 1, 2)]),
                ColumnDataKind.DATE,
            ),
            (
                pd.Series([datetime.time(12, 0), datetime.time(13, 0)]),
                ColumnDataKind.TIME,
            ),
            (
                pd.Series([pd.Interval(0, 1), pd.Interval(1, 2)]),
                ColumnDataKind.INTERVAL,
            ),
            (pd.Series([], dtype="object"), ColumnDataKind.EMPTY),
            (pd.Series([None, None]), ColumnDataKind.EMPTY),
            (pd.Series([pd.NA, pd.NA]), ColumnDataKind.EMPTY),
            (pd.Series([[1, 2], [3, 4]]), ColumnDataKind.UNKNOWN),
            (pd.Series([["a", "b"], ["c", "d", "e"]]), ColumnDataKind.UNKNOWN),
            (pd.Series([{"a": 1}, {"b": 2}]), ColumnDataKind.UNKNOWN),
            (pd.Series([pd.Timestamp("2000-01-01"), "a"]), ColumnDataKind.UNKNOWN),
            (pd.Series([1, "a"]), ColumnDataKind.UNKNOWN),
            (pd.Series([TestObject(), TestObject()]), ColumnDataKind.UNKNOWN),
        ]
    )
    def test_determine_data_kind_via_inferred_type(
        self, column: pd.Series, expected_data_kind: ColumnDataKind
    ):
        """Test the data kind determination via the inferred type of the column."""
        # Create copy to not interfere with other tests:
        column = column.copy()
        self.assertEqual(
            _determine_data_kind_via_inferred_type(column),
            expected_data_kind,
            f"Expected {column} to be determined as {expected_data_kind} data kind.",
        )

    @parameterized.expand(
        SHARED_DATA_KIND_TEST_CASES
        + [
            (pd.Series([1, 2, 3]), ColumnDataKind.INTEGER),
            (pd.Series([1 + 2j, 2 + 3j]), ColumnDataKind.COMPLEX),
            (
                pd.Series([pd.Period("2000Q1"), pd.Period("2000Q2")]),
                ColumnDataKind.PERIOD,
            ),
            (
                pd.Series([pd.Interval(0, 1), pd.Interval(1, 2)]),
                ColumnDataKind.INTERVAL,
            ),
            (pd.Series([[1, 2], [3, 4]]), ColumnDataKind.UNKNOWN),
            (pd.Series([["a", "b"], ["c", "d", "e"]]), ColumnDataKind.UNKNOWN),
            (pd.Series([{"a": 1}, {"b": 2}]), ColumnDataKind.UNKNOWN),
            (pd.Series([pd.Timestamp("2000-01-01"), "a"]), ColumnDataKind.UNKNOWN),
            (pd.Series([1, "a"]), ColumnDataKind.UNKNOWN),
            (pd.Series([TestObject(), TestObject()]), ColumnDataKind.UNKNOWN),
        ]
    )
    def test_determine_data_kind_via_pandas_dtype(
        self, column: pd.Series, expected_data_kind: ColumnDataKind
    ):
        """Test that the data kind is correctly determined via the pandas dtype."""
        # Create copy to not interfere with other tests:
        column = column.copy()
        self.assertEqual(
            _determine_data_kind_via_pandas_dtype(column),
            expected_data_kind,
            f"Expected {column} to be determined as {expected_data_kind} data kind.",
        )

    @parameterized.expand(
        SHARED_DATA_KIND_TEST_CASES
        + [
            (pd.Series([1, 2, 3]), ColumnDataKind.INTEGER),
            (pd.Series([b"a", b"b", b"c"]), ColumnDataKind.BYTES),
            (pd.Series(["a", "b", "c"]), ColumnDataKind.STRING),
            (
                pd.Series([datetime.date(2000, 1, 1), datetime.date(2000, 1, 2)]),
                ColumnDataKind.DATE,
            ),
            (
                pd.Series([datetime.time(12, 0), datetime.time(13, 0)]),
                ColumnDataKind.TIME,
            ),
            (pd.Series([Decimal("1.1"), Decimal("2.2")]), ColumnDataKind.DECIMAL),
            (pd.Series([[1, 2], [3, 4]]), ColumnDataKind.LIST),
            (pd.Series([["a", "b"], ["c", "d", "e"]]), ColumnDataKind.LIST),
            (pd.Series([{"a": 1}, {"b": 2}]), ColumnDataKind.DICT),
            (pd.Series([], dtype="object"), ColumnDataKind.EMPTY),
            (pd.Series([None, None]), ColumnDataKind.EMPTY),
            (pd.Series([pd.NA, pd.NA]), ColumnDataKind.EMPTY),
        ]
    )
    def test_determine_data_kind_via_arrow(
        self, column: pd.Series, expected_data_kind: ColumnDataKind
    ):
        """Test that the _determine_data_kind_via_arrow function correctly determines
        the data kind of a column based on the Arrow schema field.
        """
        # Create copy to not interfere with other tests:
        column = column.copy()
        arrow_field = _get_arrow_schema_field(column)

        self.assertIsNotNone(
            arrow_field,
            f"Expected Arrow field to be detected for {column} ({expected_data_kind}).",
        )

        self.assertEqual(
            _determine_data_kind_via_arrow(arrow_field),
            expected_data_kind,
            f"Expected {column} to be determined as {expected_data_kind} data kind.",
        )

    def test_determine_dataframe_schema(self):
        """Test that the determine_dataframe_schema function correctly determines the
        schema of a dataframe.
        """

        df = pd.DataFrame(
            {
                "int": [1, 2, 3],
                "float": [1.1, 2.2, 3.3],
                "bool": [True, False, True],
                "str": ["a", "b", "c"],
                "empty": [None, None, None],
            }
        )

        arrow_schema = pa.Table.from_pandas(df).schema

        self.assertEqual(
            determine_dataframe_schema(df, arrow_schema),
            [
                ColumnDataKind.INTEGER,  # This is the type of the index
                ColumnDataKind.INTEGER,
                ColumnDataKind.FLOAT,
                ColumnDataKind.BOOLEAN,
                ColumnDataKind.STRING,
                ColumnDataKind.EMPTY,
            ],
        )

<<<<<<< HEAD
    def test_is_type_compatible(self):
        """Test that the is_type_compatible function correctly checks for compatibility
        based on the _EDITING_COMPATIBILITY_MAPPING.
        """
        for column_type, data_kinds in _EDITING_COMPATIBILITY_MAPPING.items():
            for data_kind in data_kinds:
                self.assertTrue(
                    is_type_compatible(column_type, data_kind),
                    f"Expected {column_type} to be compatible with {data_kind}",
                )
            self.assertFalse(
                is_type_compatible(column_type, ColumnDataKind.UNKNOWN),
                f"Expected {column_type} to not be compatible with {data_kind}",
            )

        # Check that non-editable column types are compatible to all data kinds:
        for data_kind in ColumnDataKind:
            self.assertTrue(
                is_type_compatible("list", data_kind),
                f"Expected list to be compatible with {data_kind}",
            )
=======
    def test_update_column_config(self):
        """Test that the update_column_config function correctly updates a column's configuration."""

        # Create an initial column config mapping
        initial_column_config: ColumnConfigMapping = {
            "index": {"title": "Index", "width": "medium"},
            "col1": {"title": "Column 1", "width": "small"},
        }

        # Define the column and new column config to update
        column_to_update = "col1"
        new_column_config: ColumnConfig = {"width": "large", "disabled": True}

        # Call the update_column_config method
        update_column_config(initial_column_config, column_to_update, new_column_config)

        # Check if the column config was updated correctly
        expected_column_config: ColumnConfig = {
            "title": "Column 1",
            "width": "large",
            "disabled": True,
        }
        self.assertEqual(
            initial_column_config[column_to_update], expected_column_config
        )

        # Test updating a column that doesn't exist in the initial column config mapping
        column_to_update = "col2"
        new_column_config: ColumnConfig = {"title": "Column 2", "width": "medium"}

        # Call the update_column_config method
        update_column_config(initial_column_config, column_to_update, new_column_config)

        # Check if the new column config was added correctly
        self.assertEqual(initial_column_config[column_to_update], new_column_config)
>>>>>>> 2c72b549
<|MERGE_RESOLUTION|>--- conflicted
+++ resolved
@@ -23,23 +23,17 @@
 from parameterized import parameterized
 
 from streamlit.elements.lib.column_config_utils import (
-<<<<<<< HEAD
     _EDITING_COMPATIBILITY_MAPPING,
-=======
     ColumnConfig,
     ColumnConfigMapping,
->>>>>>> 2c72b549
     ColumnDataKind,
     _determine_data_kind,
     _determine_data_kind_via_arrow,
     _determine_data_kind_via_inferred_type,
     _determine_data_kind_via_pandas_dtype,
     determine_dataframe_schema,
-<<<<<<< HEAD
     is_type_compatible,
-=======
     update_column_config,
->>>>>>> 2c72b549
 )
 
 
@@ -339,7 +333,6 @@
             ],
         )
 
-<<<<<<< HEAD
     def test_is_type_compatible(self):
         """Test that the is_type_compatible function correctly checks for compatibility
         based on the _EDITING_COMPATIBILITY_MAPPING.
@@ -361,7 +354,7 @@
                 is_type_compatible("list", data_kind),
                 f"Expected list to be compatible with {data_kind}",
             )
-=======
+
     def test_update_column_config(self):
         """Test that the update_column_config function correctly updates a column's configuration."""
 
@@ -396,5 +389,4 @@
         update_column_config(initial_column_config, column_to_update, new_column_config)
 
         # Check if the new column config was added correctly
-        self.assertEqual(initial_column_config[column_to_update], new_column_config)
->>>>>>> 2c72b549
+        self.assertEqual(initial_column_config[column_to_update], new_column_config)