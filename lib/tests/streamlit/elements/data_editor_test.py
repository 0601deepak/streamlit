--- conflicted
+++ resolved
@@ -64,10 +64,7 @@
             (None, ColumnDataKind.STRING, None),
             ("hello", ColumnDataKind.STRING, "hello"),
             (123, ColumnDataKind.STRING, "123"),
-<<<<<<< HEAD
-=======
             (123.1234, ColumnDataKind.STRING, "123.1234"),
->>>>>>> 9a6ce804
             (None, ColumnDataKind.INTEGER, None),
             ("123", ColumnDataKind.INTEGER, 123),
             (123, ColumnDataKind.INTEGER, 123),
@@ -107,10 +104,7 @@
                 ColumnDataKind.DATETIME,
                 pd.Timestamp("2021-01-01T10:20:30.123456Z"),
             ),
-<<<<<<< HEAD
-=======
             (None, ColumnDataKind.TIME, None),
->>>>>>> 9a6ce804
             ("10:20:30", ColumnDataKind.TIME, datetime.time(10, 20, 30)),
             ("10:20:30.123456", ColumnDataKind.TIME, datetime.time(10, 20, 30, 123456)),
             (
@@ -123,10 +117,7 @@
                 ColumnDataKind.TIME,
                 datetime.time(10, 20, 30, 123456),
             ),
-<<<<<<< HEAD
-=======
             (None, ColumnDataKind.DATE, None),
->>>>>>> 9a6ce804
             ("2021-01-01", ColumnDataKind.DATE, datetime.date(2021, 1, 1)),
             (
                 "2021-01-01T10:20:30.123456Z",
