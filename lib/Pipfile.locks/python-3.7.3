--- conflicted
+++ resolved
@@ -61,35 +61,19 @@
         },
         "boto3": {
             "hashes": [
-<<<<<<< HEAD
-                "sha256:0cb3a5d93e631f4b36727a6780a9d4fed586cab46c2a154a0e08b0413ca2a970",
-                "sha256:352a5a8bd26ba771ad86ec23ab632a9402fab2d9609243011253241ae1f5889d"
-            ],
-            "index": "pypi",
-            "version": "==1.9.161"
+                "sha256:a9a4ea9f81e6f1cd2e3b6c472dab8d1dff96aeb5a1f7c30c2570a1c1482f7084",
+                "sha256:e3247ef6ca868f1fb6759e26e992caf84758660ec9be293b42e3dd91133a2662"
+            ],
+            "index": "pypi",
+            "version": "==1.9.165"
         },
         "botocore": {
             "hashes": [
-                "sha256:256c84c5b559a7aa6735bd7cc15c94c6e60a1ed0469b6c55fb5888d6cee48d57",
-                "sha256:424c01d241c40e29bf90cc939450676a30ef1a54ee7a219bb2bc6bb876eba7b0"
-            ],
-            "index": "pypi",
-            "version": "==1.12.161"
-=======
-                "sha256:2ea4710257e9b451db33cc6883146be7ae2acd6bd72e77c8bc514c54766db0e3",
-                "sha256:a92b947d1d4e6289fed17c2af049311f9f7697490a14afe8532fd7da49a75908"
-            ],
-            "index": "pypi",
-            "version": "==1.9.160"
-        },
-        "botocore": {
-            "hashes": [
-                "sha256:17b3edcee0e891d85f6d36dc25bf3e33b5d7eb55d327832904a2b12eb66150a2",
-                "sha256:5f4ff58304ea72020617f0448da020464cbf14bfc15441eb759ce126295e6284"
-            ],
-            "index": "pypi",
-            "version": "==1.12.160"
->>>>>>> da4b0053
+                "sha256:d60fde28b199e588fa2e8ccae899b59b271f66c479af2b3a5951df3ea26cb73e",
+                "sha256:f9556deba345a8cb5fa040342101dff2bbf95e53424c5e7002560c8fb29dac2d"
+            ],
+            "index": "pypi",
+            "version": "==1.12.165"
         },
         "click": {
             "hashes": [
@@ -406,19 +390,19 @@
         },
         "pyyaml": {
             "hashes": [
-                "sha256:1adecc22f88d38052fb787d959f003811ca858b799590a5eaa70e63dca50308c",
-                "sha256:436bc774ecf7c103814098159fbb84c2715d25980175292c648f2da143909f95",
-                "sha256:460a5a4248763f6f37ea225d19d5c205677d8d525f6a83357ca622ed541830c2",
-                "sha256:5a22a9c84653debfbf198d02fe592c176ea548cccce47553f35f466e15cf2fd4",
-                "sha256:7a5d3f26b89d688db27822343dfa25c599627bc92093e788956372285c6298ad",
-                "sha256:9372b04a02080752d9e6f990179a4ab840227c6e2ce15b95e1278456664cf2ba",
-                "sha256:a5dcbebee834eaddf3fa7366316b880ff4062e4bcc9787b78c7fbb4a26ff2dd1",
-                "sha256:aee5bab92a176e7cd034e57f46e9df9a9862a71f8f37cad167c6fc74c65f5b4e",
-                "sha256:c51f642898c0bacd335fc119da60baae0824f2cde95b0330b56c0553439f0673",
-                "sha256:c68ea4d3ba1705da1e0d85da6684ac657912679a649e8868bd850d2c299cce13",
-                "sha256:e23d0cc5299223dcc37885dae624f382297717e459ea24053709675a976a3e19"
-            ],
-            "version": "==5.1"
+                "sha256:57acc1d8533cbe51f6662a55434f0dbecfa2b9eaf115bede8f6fd00115a0c0d3",
+                "sha256:588c94b3d16b76cfed8e0be54932e5729cc185caffaa5a451e7ad2f7ed8b4043",
+                "sha256:68c8dd247f29f9a0d09375c9c6b8fdc64b60810ebf07ba4cdd64ceee3a58c7b7",
+                "sha256:70d9818f1c9cd5c48bb87804f2efc8692f1023dac7f1a1a5c61d454043c1d265",
+                "sha256:86a93cccd50f8c125286e637328ff4eef108400dd7089b46a7be3445eecfa391",
+                "sha256:a0f329125a926876f647c9fa0ef32801587a12328b4a3c741270464e3e4fa778",
+                "sha256:a3c252ab0fa1bb0d5a3f6449a4826732f3eb6c0270925548cac342bc9b22c225",
+                "sha256:b4bb4d3f5e232425e25dda21c070ce05168a786ac9eda43768ab7f3ac2770955",
+                "sha256:cd0618c5ba5bda5f4039b9398bb7fb6a317bb8298218c3de25c47c4740e4b95e",
+                "sha256:ceacb9e5f8474dcf45b940578591c7f3d960e82f926c707788a570b51ba59190",
+                "sha256:fe6a88094b64132c4bb3b631412e90032e8cfe9745a58370462240b8cb7553cd"
+            ],
+            "version": "==5.1.1"
         },
         "s3transfer": {
             "hashes": [
@@ -543,11 +527,11 @@
         },
         "altair": {
             "hashes": [
-                "sha256:63934563a7a7b7186335858206a0b9be6043163b8b54a26cd3b3299a9e5e391f",
-                "sha256:65e243afa6da5b746c411890fd7dfd0f187c0f8e581cf3c34b07339712cf6627"
-            ],
-            "index": "pypi",
-            "version": "==3.0.1"
+                "sha256:77bf6baee04135cc37a20edd07820163336e2d2bb240804473e80dbefcb4bffd",
+                "sha256:f711ca44cc569eaec5ae8eafa610146c18b23a0ba4f7b9900646b28c42c13b9f"
+            ],
+            "index": "pypi",
+            "version": "==3.1.0"
         },
         "atomicwrites": {
             "hashes": [
@@ -1070,19 +1054,19 @@
         },
         "pyyaml": {
             "hashes": [
-                "sha256:1adecc22f88d38052fb787d959f003811ca858b799590a5eaa70e63dca50308c",
-                "sha256:436bc774ecf7c103814098159fbb84c2715d25980175292c648f2da143909f95",
-                "sha256:460a5a4248763f6f37ea225d19d5c205677d8d525f6a83357ca622ed541830c2",
-                "sha256:5a22a9c84653debfbf198d02fe592c176ea548cccce47553f35f466e15cf2fd4",
-                "sha256:7a5d3f26b89d688db27822343dfa25c599627bc92093e788956372285c6298ad",
-                "sha256:9372b04a02080752d9e6f990179a4ab840227c6e2ce15b95e1278456664cf2ba",
-                "sha256:a5dcbebee834eaddf3fa7366316b880ff4062e4bcc9787b78c7fbb4a26ff2dd1",
-                "sha256:aee5bab92a176e7cd034e57f46e9df9a9862a71f8f37cad167c6fc74c65f5b4e",
-                "sha256:c51f642898c0bacd335fc119da60baae0824f2cde95b0330b56c0553439f0673",
-                "sha256:c68ea4d3ba1705da1e0d85da6684ac657912679a649e8868bd850d2c299cce13",
-                "sha256:e23d0cc5299223dcc37885dae624f382297717e459ea24053709675a976a3e19"
-            ],
-            "version": "==5.1"
+                "sha256:57acc1d8533cbe51f6662a55434f0dbecfa2b9eaf115bede8f6fd00115a0c0d3",
+                "sha256:588c94b3d16b76cfed8e0be54932e5729cc185caffaa5a451e7ad2f7ed8b4043",
+                "sha256:68c8dd247f29f9a0d09375c9c6b8fdc64b60810ebf07ba4cdd64ceee3a58c7b7",
+                "sha256:70d9818f1c9cd5c48bb87804f2efc8692f1023dac7f1a1a5c61d454043c1d265",
+                "sha256:86a93cccd50f8c125286e637328ff4eef108400dd7089b46a7be3445eecfa391",
+                "sha256:a0f329125a926876f647c9fa0ef32801587a12328b4a3c741270464e3e4fa778",
+                "sha256:a3c252ab0fa1bb0d5a3f6449a4826732f3eb6c0270925548cac342bc9b22c225",
+                "sha256:b4bb4d3f5e232425e25dda21c070ce05168a786ac9eda43768ab7f3ac2770955",
+                "sha256:cd0618c5ba5bda5f4039b9398bb7fb6a317bb8298218c3de25c47c4740e4b95e",
+                "sha256:ceacb9e5f8474dcf45b940578591c7f3d960e82f926c707788a570b51ba59190",
+                "sha256:fe6a88094b64132c4bb3b631412e90032e8cfe9745a58370462240b8cb7553cd"
+            ],
+            "version": "==5.1.1"
         },
         "readme-renderer": {
             "hashes": [
@@ -1180,11 +1164,11 @@
         },
         "testfixtures": {
             "hashes": [
-                "sha256:819e9090bf3cce5dfaf56817f55ede76b3ae490ad0e9ffe3060a6618d11894c3",
-                "sha256:a6e95634a80bd6e5adc7e861729f4abd84433e91b4215d48a2098a096c0261b7"
-            ],
-            "index": "pypi",
-            "version": "==6.8.2"
+                "sha256:1fec9b69328777c7ca4b0f645325ce71de5368551e897b957d514d0f9bb10d3e",
+                "sha256:772c9e3a2743782c9e432de4334da71d2896a94a35748d60dbcdd30271010beb"
+            ],
+            "index": "pypi",
+            "version": "==6.9.0"
         },
         "toolz": {
             "hashes": [
