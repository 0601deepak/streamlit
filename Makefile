# Copyright (c) Streamlit Inc. (2018-2022) Snowflake Inc. (2022)
#
# Licensed under the Apache License, Version 2.0 (the "License");
# you may not use this file except in compliance with the License.
# You may obtain a copy of the License at
#
#     http://www.apache.org/licenses/LICENSE-2.0
#
# Unless required by applicable law or agreed to in writing, software
# distributed under the License is distributed on an "AS IS" BASIS,
# WITHOUT WARRANTIES OR CONDITIONS OF ANY KIND, either express or implied.
# See the License for the specific language governing permissions and
# limitations under the License.

# Make uses /bin/sh by default, but we are using some bash features.  On Ubuntu
# /bin/sh is POSIX compliant, ie it's not bash.  So let's be explicit:
SHELL=/bin/bash

INSTALL_DEV_REQS ?= true
INSTALL_TEST_REQS ?= true
TENSORFLOW_SUPPORTED ?= $(shell python scripts/should_install_tensorflow.py)
INSTALL_TENSORFLOW ?= $(shell python scripts/should_install_tensorflow.py)
USE_CONSTRAINT_FILE ?= true
PYTHON_VERSION := $(shell python --version | cut -d " " -f 2 | cut -d "." -f 1-2)
GITHUB_REPOSITORY ?= streamlit/streamlit
CONSTRAINTS_BRANCH ?= constraints-develop
CONSTRAINTS_URL ?= https://raw.githubusercontent.com/${GITHUB_REPOSITORY}/${CONSTRAINTS_BRANCH}/constraints-${PYTHON_VERSION}.txt

# Black magic to get module directories
PYTHON_MODULES := $(foreach initpy, $(foreach dir, $(wildcard lib/*), $(wildcard $(dir)/__init__.py)), $(realpath $(dir $(initpy))))

.PHONY: help
help:
	@# Magic line used to create self-documenting makefiles.
	@# See https://stackoverflow.com/a/35730928
	@awk '/^#/{c=substr($$0,3);next}c&&/^[[:alpha:]][[:alnum:]_-]+:/{print substr($$1,1,index($$1,":")),c}1{c=0}' Makefile | column -s: -t

.PHONY: all
# Get dependencies, build frontend, install Streamlit into Python environment.
all: init frontend install

.PHONY: all-devel
# Get dependencies and install Streamlit into Python environment -- but do not build the frontend.
all-devel: init develop pre-commit-install
	@echo ""
	@echo "    The frontend has *not* been rebuilt."
	@echo "    If you need to make a wheel file or test S3 sharing, run:"
	@echo ""
	@echo "    make frontend"
	@echo ""

.PHONY: mini-devel
# Get minimal dependencies for development and install Streamlit into Python
# environment -- but do not build the frontend.
mini-devel: mini-init develop pre-commit-install

.PHONY: build-deps
# An even smaller installation than mini-devel. Installs the bare minimum
# necessary to build Streamlit (by leaving out some dependencies necessary for
# the development process). Does not build the frontend.
build-deps: mini-init develop

.PHONY: init
# Install all Python and JS dependencies.
init: python-init-all react-init protobuf

.PHONY: mini-init
# Install minimal Python and JS dependencies for development.
mini-init: python-init-dev-only react-init protobuf

.PHONY: frontend
# Build frontend into static files.
frontend: react-build

.PHONY: install
# Install Streamlit into your Python environment.
install:
	cd lib ; python setup.py install

.PHONY: develop
# Install Streamlit as links in your Python environment, pointing to local workspace.
develop:
	INSTALL_DEV_REQS=false INSTALL_TEST_REQS=false make python-init

.PHONY: python-init-all
# Install Streamlit and all (test and dev) requirements
python-init-all:
	INSTALL_DEV_REQS=true INSTALL_TEST_REQS=true make python-init

.PHONY: python-init-dev-only
# Install Streamlit and dev requirements
python-init-dev-only:
	INSTALL_DEV_REQS=true INSTALL_TEST_REQS=false make python-init

.PHONY: python-init-test-only
# Install Streamlit and test requirements
python-init-test-only: lib/test-requirements.txt
	INSTALL_DEV_REQS=false INSTALL_TEST_REQS=true make python-init

.PHONY: python-init
python-init:
	pip_args=("install" "--editable" "lib[snowflake]");\
	if [ "${USE_CONSTRAINT_FILE}" = "true" ] ; then\
		pip_args+=(--constraint "${CONSTRAINTS_URL}"); \
	fi;\
	if [ "${INSTALL_DEV_REQS}" = "true" ] ; then\
		pip_args+=("--requirement" "lib/dev-requirements.txt"); \
	fi;\
	if [ "${INSTALL_TEST_REQS}" = "true" ] ; then\
		pip_args+=("--requirement" "lib/test-requirements.txt"); \
		if [ "${INSTALL_TENSORFLOW}" = "true" ] ; then \
			if [ "${TENSORFLOW_SUPPORTED}" = "false" ]; then \
					echo "";\
					echo "Your system does not support the official, pre-built tensorflow binaries.";\
					echo "This generally happens because you are running Python 3.10 or have an Apple Silicon machine.";\
					echo "";\
					exit 1;\
			fi;\
			pip_args+=(--requirement lib/test-requirements-with-tensorflow.txt); \
		fi;\
	fi;\
	echo "Running command: pip install $${pip_args[@]}";\
	pip install $${pip_args[@]};

.PHONY: pylint
# Verify that our Python files are properly formatted.
pylint:
	# Does not modify any files. Returns with a non-zero
	# status if anything is not properly formatted. (This isn't really
	# "linting"; we're not checking anything but code style.)
	if command -v "black" > /dev/null; then \
		$(BLACK) --diff --check examples/ && \
		$(BLACK) --diff --check lib/streamlit/ --exclude=/*_pb2.py$/ && \
		$(BLACK) --diff --check lib/tests/ && \
		$(BLACK) --diff --check e2e/scripts/ ; \
	fi

.PHONY: pyformat
# Fix Python files that are not properly formatted.
pyformat:
	pre-commit run black --all-files --hook-stage manual
	pre-commit run isort --all-files --hook-stage manual

.PHONY: pytest
# Run Python unit tests.
pytest:
	cd lib; \
		PYTHONPATH=. \
		pytest -v \
			--junitxml=test-reports/pytest/junit.xml \
			-l tests/ \
			$(PYTHON_MODULES)

# Run Python integration tests for snowflake.
pytest-snowflake:
	cd lib; \
		PYTHONPATH=. \
		pytest -v \
			--junitxml=test-reports/pytest/junit.xml \
			--require-snowflake \
			-l tests/ \
			$(PYTHON_MODULES)

.PHONY: mypy
# Run Mypy static type checker.
mypy:
	./scripts/mypy

.PHONY: integration-tests
# Run all our e2e tests in "bare" mode and check for non-zero exit codes.
integration-tests:
	python3 scripts/run_bare_integration_tests.py

.PHONY: cli-smoke-tests
# Verify that CLI boots as expected when called with `python -m streamlit`
cli-smoke-tests:
	python3 scripts/cli_smoke_tests.py

.PHONY: cli-regression-tests
# Verify that CLI boots as expected when called with `python -m streamlit`
cli-regression-tests: install
	pytest scripts/cli_regression_tests.py

.PHONY: distribution
# Create Python distribution files in dist/.
distribution:
	# Get rid of the old build and dist folders to make sure that we clean old js and css.
	rm -rfv lib/build lib/dist
	cd lib ; python3 setup.py bdist_wheel --universal sdist

.PHONY: package
# Build lib and frontend, and then run 'distribution'.
package: build-deps frontend distribution

.PHONY: conda-distribution
# Create conda distribution files in lib/conda-recipe/dist.
conda-distribution:
	rm -rf lib/conda-recipe/dist
	mkdir lib/conda-recipe/dist
	# This can take upwards of 20 minutes to complete in a fresh conda installation! (Dependency solving is slow.)
	# NOTE: Running the following command requires both conda and conda-build to
	# be installed.
	GIT_HASH=$$(git rev-parse --short HEAD) conda build lib/conda-recipe --output-folder lib/conda-recipe/dist

.PHONY: conda-package
# Build lib and frontend, and then run 'conda-distribution'
conda-package: build-deps frontend conda-distribution

.PHONY: clean
# Remove all generated files.
clean:
	cd lib; rm -rf build dist  .eggs *.egg-info
	rm -rf lib/conda-recipe/dist
	find . -name '*.pyc' -type f -delete || true
	find . -name __pycache__ -type d -delete || true
	find . -name .pytest_cache -exec rm -rfv {} \; || true
	rm -rf .mypy_cache
	rm -f lib/streamlit/proto/*_pb2.py*
	rm -rf lib/streamlit/static
	rm -f lib/Pipfile.lock
	rm -rf frontend/build
	rm -rf frontend/node_modules
	rm -rf frontend/test_results
	rm -f frontend/lib/src/proto.js
	rm -f frontend/lib/src/proto.d.ts
	rm -rf frontend/public/reports
	rm -rf ~/.cache/pre-commit
	find . -name .streamlit -type d -exec rm -rfv {} \; || true
	cd lib; rm -rf .coverage .coverage\.*

MIN_PROTOC_VERSION = 3.20
.PHONY: check-protoc
# Ensure protoc is installed and is >= MIN_PROTOC_VERSION.
check-protoc:
	@# We support Python protobuf 4.21, which is incompatible with code generated from
	@# protoc < 3.20
	@if ! command -v protoc &> /dev/null ; then \
		echo "protoc not installed."; \
		exit 1; \
	fi; \
	\
	PROTOC_VERSION=$$(protoc --version | cut -d ' ' -f 2); \
	\
	if [[ $$(echo -e "$$PROTOC_VERSION\n$(MIN_PROTOC_VERSION)" | sort -V | head -n1) != $(MIN_PROTOC_VERSION) ]]; then \
	  echo "Error: protoc version $${PROTOC_VERSION} is < $(MIN_PROTOC_VERSION)"; \
	  exit 1; \
	else \
	  echo "protoc version $${PROTOC_VERSION} is >= than $(MIN_PROTOC_VERSION)"; \
	fi
<<<<<<< HEAD
	protoc_version=$$(protoc --version | cut -d ' ' -f 2);
	protobuf_version=$$(pip show protobuf | grep Version | cut -d " " -f 2-);
ifndef CIRCLECI
			if [[ "$${protoc_version%.*.*}" != "$${protobuf_version%.*.*}" ]] ; then \
				echo -e '\033[31m WARNING: Protoc and protobuf version mismatch \033[0m'; \
				echo "To avoid compatibility issues, please ensure that the protoc version matches the protobuf version you have installed."; \
				echo "protoc version: $${protoc_version}"; \
				echo "protobuf version: $${protobuf_version}"; \
				echo -n "Do you want to continue anyway? [y/N] " && read ans && [ $${ans:-N} = y ]; \
			fi
else
		if [[ "$${protoc_version%.*.*}" != "$${protobuf_version%.*.*}" ]] ; then \
				echo -e '\033[31m WARNING: Protoc and protobuf version mismatch \033[0m'; \
				echo "To avoid compatibility issues, please ensure that the protoc version matches the protobuf version you have installed."; \
				echo "protoc version: $${protoc_version}"; \
				echo "protobuf version: $${protobuf_version}"; \
				echo "Since we're on CI we try to continue anyway..."; \
		fi
endif
=======

.PHONY: protobuf
# Recompile Protobufs for Python and the frontend.
protobuf: check-protoc
>>>>>>> 819272ce
	protoc \
		--proto_path=proto \
		--python_out=lib \
		--mypy_out=lib \
		proto/streamlit/proto/*.proto

	@# JS protobuf generation. The --es6 flag generates a proper es6 module.
	cd frontend/ ; ( \
		echo "/* eslint-disable */" ; \
		echo ; \
		yarn --silent pbjs \
			../proto/streamlit/proto/*.proto \
			-t static-module --wrap es6 \
	) > ./lib/src/proto.js

	@# Typescript type declarations for our generated protobufs
	cd frontend/ ; ( \
		echo "/* eslint-disable */" ; \
		echo ; \
		yarn --silent pbts ./lib/src/proto.js \
	) > ./lib/src/proto.d.ts

.PHONY: react-init
react-init:
	cd frontend/ ; yarn install --frozen-lockfile

.PHONY: react-build
react-build:
	cd frontend/ ; yarn run build
	rsync -av --delete --delete-excluded --exclude=reports \
		frontend/build/ lib/streamlit/static/

.PHONY: frontend-fast
# Build frontend into static files faster by setting BUILD_AS_FAST_AS_POSSIBLE=true flag, which disables eslint and typechecking.
frontend-fast:
	cd frontend/ ; yarn run buildFast
	rsync -av --delete --delete-excluded --exclude=reports \
		frontend/build/ lib/streamlit/static/

.PHONY: jslint
# Lint the JS code
jslint:
	./scripts/validate_frontend_lib_imports.py frontend/lib/src
	@# max-warnings 0 means we'll exit with a non-zero status on any lint warning
ifndef CIRCLECI
	cd frontend; \
		yarn lint;
else
	cd frontend; \
		yarn lint \
			--format junit \
			--output-file test-reports/eslint/eslint.xml \
			./src
endif #CIRCLECI

.PHONY: tstypecheck
# Type check the JS/TS code
tstypecheck:
	pre-commit run typecheck --all-files --hook-stage manual

.PHONY: jsformat
# Fix formatting issues in our JavaScript & TypeScript files.
jsformat:
	pre-commit run prettier --all-files --hook-stage manual

.PHONY: jstest
# Run JS unit tests.
jstest:
ifndef CIRCLECI
	cd frontend; TESTPATH=$(TESTPATH) yarn run test
else
	# Previously we used --runInBand here, which just completely turns off parallelization.
	# But since our CircleCI instance has 2 CPUs, use maxWorkers instead:
	# https://jestjs.io/docs/troubleshooting#tests-are-extremely-slow-on-docker-andor-continuous-integration-ci-server
	cd frontend; yarn run test --maxWorkers=2
endif

.PHONY: jscoverage
# Run JS unit tests and generate a coverage report.
jscoverage:
	cd frontend; yarn run test --coverage --watchAll=false

.PHONY: e2etest
# Run E2E tests.
e2etest:
	./scripts/run_e2e_tests.py

.PHONY: loc
# Count the number of lines of code in the project.
loc:
	find . -iname '*.py' -or -iname '*.js'  | \
		egrep -v "(node_modules)|(_pb2)|(lib\/streamlit\/proto)|(dist\/)" | \
		xargs wc

.PHONY: distribute
# Upload the package to PyPI.
distribute:
	cd lib/dist; \
		twine upload $$(ls -t *.whl | head -n 1); \
		twine upload $$(ls -t *.tar.gz | head -n 1)

.PHONY: notices
# Rebuild the NOTICES file.
notices:
	cd frontend; \
		yarn licenses generate-disclaimer --silent --production --ignore-platform > ../NOTICES

	./scripts/append_license.sh frontend/app/src/assets/fonts/Source_Code_Pro/Source-Code-Pro.LICENSE
	./scripts/append_license.sh frontend/app/src/assets/fonts/Source_Sans_Pro/Source-Sans-Pro.LICENSE
	./scripts/append_license.sh frontend/app/src/assets/fonts/Source_Serif_Pro/Source-Serif-Pro.LICENSE
	./scripts/append_license.sh frontend/app/src/assets/img/Material-Icons.LICENSE
	./scripts/append_license.sh frontend/app/src/assets/img/Open-Iconic.LICENSE
	./scripts/append_license.sh frontend/lib/src/vendor/bokeh/bokeh-LICENSE.txt
	./scripts/append_license.sh frontend/lib/src/vendor/twemoji-LICENSE.txt
	./scripts/append_license.sh frontend/src/app/vendor/Segment-LICENSE.txt
	./scripts/append_license.sh frontend/lib/src/vendor/react-bootstrap-LICENSE.txt
	./scripts/append_license.sh lib/streamlit/vendor/ipython/IPython-LICENSE.txt

.PHONY: headers
# Update the license header on all source files.
headers:
	pre-commit run insert-license --all-files --hook-stage manual
	pre-commit run license-headers --all-files --hook-stage manual

.PHONY: build-test-env
# Build docker image that mirrors circleci
build-test-env:
	if ! command -v node &> /dev/null ; then \
		echo "node not installed."; \
		exit 1; \
	fi
	if [[ ! -f lib/streamlit/proto/Common_pb2.py ]]; then \
		echo "Proto files not generated."; \
		exit 1; \
	fi
ifndef CIRCLECI
	docker build \
		--build-arg UID=$$(id -u) \
		--build-arg GID=$$(id -g) \
		--build-arg OSTYPE=$$(uname) \
		--build-arg NODE_VERSION=$$(node --version) \
		-t streamlit_e2e_tests \
		-f e2e/Dockerfile \
		.
else
	docker build \
		--build-arg UID=$$(id -u) \
		--build-arg GID=$$(id -g) \
		--build-arg OSTYPE=$$(uname) \
		--build-arg NODE_VERSION=$$(node --version) \
		-t streamlit_e2e_tests \
		-f e2e/Dockerfile \
		--progress plain \
		.
endif #CIRCLECI

.PHONY: run-test-env
# Run test env image with volume mounts
run-test-env:
	./e2e/run_compose.py

.PHONY: connect-test-env
# Connect to an already-running test env container
connect-test-env:
	docker exec -it streamlit_e2e_tests /bin/bash

.PHONY: pre-commit-install
pre-commit-install:
	pre-commit install<|MERGE_RESOLUTION|>--- conflicted
+++ resolved
@@ -247,32 +247,10 @@
 	else \
 	  echo "protoc version $${PROTOC_VERSION} is >= than $(MIN_PROTOC_VERSION)"; \
 	fi
-<<<<<<< HEAD
-	protoc_version=$$(protoc --version | cut -d ' ' -f 2);
-	protobuf_version=$$(pip show protobuf | grep Version | cut -d " " -f 2-);
-ifndef CIRCLECI
-			if [[ "$${protoc_version%.*.*}" != "$${protobuf_version%.*.*}" ]] ; then \
-				echo -e '\033[31m WARNING: Protoc and protobuf version mismatch \033[0m'; \
-				echo "To avoid compatibility issues, please ensure that the protoc version matches the protobuf version you have installed."; \
-				echo "protoc version: $${protoc_version}"; \
-				echo "protobuf version: $${protobuf_version}"; \
-				echo -n "Do you want to continue anyway? [y/N] " && read ans && [ $${ans:-N} = y ]; \
-			fi
-else
-		if [[ "$${protoc_version%.*.*}" != "$${protobuf_version%.*.*}" ]] ; then \
-				echo -e '\033[31m WARNING: Protoc and protobuf version mismatch \033[0m'; \
-				echo "To avoid compatibility issues, please ensure that the protoc version matches the protobuf version you have installed."; \
-				echo "protoc version: $${protoc_version}"; \
-				echo "protobuf version: $${protobuf_version}"; \
-				echo "Since we're on CI we try to continue anyway..."; \
-		fi
-endif
-=======
 
 .PHONY: protobuf
 # Recompile Protobufs for Python and the frontend.
 protobuf: check-protoc
->>>>>>> 819272ce
 	protoc \
 		--proto_path=proto \
 		--python_out=lib \
