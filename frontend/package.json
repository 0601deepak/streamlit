{
  "name": "streamlit-browser",
<<<<<<< HEAD
  "version": "0.27.0",
=======
  "version": "0.28.0",
>>>>>>> fa88ee2c
  "private": true,
  "dependencies": {
    "aws-sdk": "^2.374.0",
    "bootstrap": "^4.1.3",
    "deck.gl": "^6.0.5",
    "immutable": "^3.8.2",
    "leaflet": "^1.3.4",
    "mapbox-gl": "^0.50.0",
    "moment": "^2.22.2",
    "moment-duration-format": "^2.2.2",
    "numeral": "^2.0.6",
    "prismjs": "^1.15.0",
    "prop-types": "^15.6.2",
    "protobufjs": "^6.8.8",
    "react": "^16.5.2",
    "react-copy-to-clipboard": "^5.0.1",
    "react-dom": "^16.5.2",
    "react-google-login": "^4.0.0",
    "react-json-view": "^1.19.1",
    "react-keyboard-shortcuts": "^1.1.3",
    "react-leaflet": "^1.9.1",
    "react-map-gl": "^3.3.6",
    "react-markdown": "^4.0.6",
    "react-scripts": "1.0.17",
    "react-vega-lite": "^1.1.3",
    "react-virtualized": "^9.20.1",
    "reactstrap": "^5.0.0",
    "recharts": "^1.3.4",
    "vega": "^3.0.0",
    "vega-lite": "^3.0.0-rc6",
    "vega-tooltip": "^0.12.0"
  },
  "scripts": {
    "start": "react-scripts start",
    "build": "react-scripts build",
    "test": "react-scripts test --env=jsdom",
    "eject": "react-scripts eject"
  },
  "devDependencies": {
    "eslint-config-airbnb": "^16.1.0",
    "eslint-plugin-import": "^2.14.0",
    "eslint-plugin-jsx-a11y": "^6.1.2",
    "eslint-plugin-react": "^7.11.1"
  },
  "homepage": "./"
}<|MERGE_RESOLUTION|>--- conflicted
+++ resolved
@@ -1,10 +1,6 @@
 {
   "name": "streamlit-browser",
-<<<<<<< HEAD
-  "version": "0.27.0",
-=======
   "version": "0.28.0",
->>>>>>> fa88ee2c
   "private": true,
   "dependencies": {
     "aws-sdk": "^2.374.0",
