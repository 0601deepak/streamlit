{
<<<<<<< HEAD
  "name": "streamlit",
  "version": "1.20.0",
=======
  "name": "streamlit-browser",
  "version": "1.21.0",
>>>>>>> 61830a33
  "private": true,
  "workspaces": ["app", "lib"],
  "homepage": "./",
  "scripts": {
    "start": "yarn workspace @streamlit/app start",
    "build": "yarn workspace @streamlit/lib build && yarn workspace @streamlit/app build",
    "buildFast": "yarn workspace @streamlit/lib build && yarn workspace @streamlit/app buildFast",
    "buildLib": "yarn workspace @streamlit/lib build",
    "buildApp": "yarn workspace @streamlit/app build",
    "buildAppFast": "yarn workspace @streamlit/app buildFast",
    "test": "yarn workspace @streamlit/lib test && yarn workspace @streamlit/app test",
    "testLib": "yarn workspace @streamlit/lib testWatch",
    "testApp": "yarn workspace @streamlit/app testWatch",
    "testLib:coverage": "yarn workspace @streamlit/lib test:coverage",
    "testApp:coverage": "yarn workspace @streamlit/app test:coverage",
    "cy:open": "unset NODE_OPTIONS && cypress open --env devicePixelRatio=1",
    "cy:run": "unset NODE_OPTIONS && cypress run",
    "cy:run-flaky": "yarn cy:run --config integrationFolder=../e2e_flaky/specs",
    "typecheck": "yarn workspace @streamlit/lib typecheck && yarn workspace @streamlit/app typecheck",
    "lint": "yarn lintApp && yarn lintLib",
    "lintApp": "eslint --ext .js --ext .jsx --ext .ts --ext .tsx --max-warnings 0 app/src",
    "lintLib": "eslint --ext .js --ext .jsx --ext .ts --ext .tsx --max-warnings 0 lib/src",
    "prettier": "prettier --write --config .prettierrc app/src && prettier --write --config .prettierrc lib/src"
  },
  "browserslist": [
    ">0.2%",
    "not dead",
    "not ie <= 11",
    "not op_mini all"
  ],
  "eslintConfig": {
    "extends": "react-app"
  }
}<|MERGE_RESOLUTION|>--- conflicted
+++ resolved
@@ -1,11 +1,6 @@
 {
-<<<<<<< HEAD
   "name": "streamlit",
-  "version": "1.20.0",
-=======
-  "name": "streamlit-browser",
   "version": "1.21.0",
->>>>>>> 61830a33
   "private": true,
   "workspaces": ["app", "lib"],
   "homepage": "./",
