/**
 * Copyright (c) Streamlit Inc. (2018-2022) Snowflake Inc. (2022)
 *
 * Licensed under the Apache License, Version 2.0 (the "License");
 * you may not use this file except in compliance with the License.
 * You may obtain a copy of the License at
 *
 *     http://www.apache.org/licenses/LICENSE-2.0
 *
 * Unless required by applicable law or agreed to in writing, software
 * distributed under the License is distributed on an "AS IS" BASIS,
 * WITHOUT WARRANTIES OR CONDITIONS OF ANY KIND, either express or implied.
 * See the License for the specific language governing permissions and
 * limitations under the License.
 */

import React, { PureComponent, ReactNode } from "react"
import moment from "moment"
import { HotKeys, KeyMap } from "react-hotkeys"
import { enableAllPlugins as enableImmerPlugins } from "immer"
import classNames from "classnames"

// Other local imports.
import {
  AppContext,
  setCookie,
  getIFrameEnclosingApp,
  hashString,
  isColoredLineDisplayed,
  isLocalhost,
  isDarkTheme,
  isEmbed,
  isTesting,
  isFooterDisplayed,
  isInChildFrame,
  isLightTheme,
  isPaddingDisplayed,
  isScrollingHidden,
  isToolbarDisplayed,
  notUndefined,
  getElementWidgetID,
  generateUID,
  getEmbeddingIdClassName,
  Header,
  MainMenu,
  StatusWidget,
  StreamlitDialog,
  ToolbarActions,
  PerformanceEvents,
  createFormsData,
  FormsData,
  WidgetStateManager,
  ConnectionState,
  ScriptRunState,
  SessionEventDispatcher,
  RERUN_PROMPT_MODAL_DIALOG,
  SessionInfo,
  FileUploadClient,
  logError,
  logMessage,
  AppRoot,
  UserSettings,
  ComponentRegistry,
  handleFavicon,
  CUSTOM_THEME_NAME,
  createAutoTheme,
  createPresetThemes,
  createTheme,
  getCachedTheme,
  isPresetTheme,
  ThemeConfig,
  toExportedTheme,
  withHostCommunication,
  withScreencast,
  ensureError,
  BaseUriParts,
  HostCommunicationHOC,
  DialogProps,
  DialogType,
  ScreenCastHOC,
  extractPageNameFromPathName,
  StreamlitEndpoints,
  DeployButton,
} from "@streamlit/lib"

import {
  AppPage,
  BackMsg,
  Config,
  CustomThemeConfig,
  Delta,
  ForwardMsg,
  ForwardMsgMetadata,
  GitInfo,
  IAppPage,
  ICustomThemeConfig,
  IGitInfo,
  Initialize,
  NewSession,
  PageConfig,
  PageInfo,
  PageNotFound,
  PageProfile,
  PagesChanged,
  SessionEvent,
  SessionStatus,
  WidgetStates,
} from "src/autogen/proto"

import AppView from "src/components/AppView"
import { ConnectionManager } from "src/managers/ConnectionManager"
<<<<<<< HEAD
import { DefaultStreamlitEndpoints } from "src/managers/DefaultStreamlitEndpoints"
import { SegmentMetricsManager } from "src/managers/SegmentMetricsManager"
=======
>>>>>>> 8db58af5

import { concat, noop, without } from "lodash"

import { StyledApp } from "./styled-components"

// Used to import fonts + responsive reboot items
import "src/assets/css/theme.scss"

export interface Props {
  screenCast: ScreenCastHOC
  hostCommunication: HostCommunicationHOC
  theme: {
    activeTheme: ThemeConfig
    availableThemes: ThemeConfig[]
    setTheme: (theme: ThemeConfig) => void
    addThemes: (themes: ThemeConfig[]) => void
    setImportedTheme: (themeInfo: ICustomThemeConfig) => void
  }
}

interface State {
  connectionState: ConnectionState
  elements: AppRoot
  isFullScreen: boolean
  scriptRunId: string
  scriptName: string
  appHash: string | null
  scriptRunState: ScriptRunState
  userSettings: UserSettings
  dialog?: DialogProps | null
  layout: PageConfig.Layout
  initialSidebarState: PageConfig.SidebarState
  menuItems?: PageConfig.IMenuItems | null
  allowRunOnSave: boolean
  scriptFinishedHandlers: (() => void)[]
  developerMode: boolean
  themeHash: string | null
  gitInfo: IGitInfo | null
  formsData: FormsData
  hideTopBar: boolean
  hideSidebarNav: boolean
  appPages: IAppPage[]
  currentPageScriptHash: string
  latestRunTime: number
}

const ELEMENT_LIST_BUFFER_TIMEOUT_MS = 10

// eslint-disable-next-line
declare global {
  interface Window {
    streamlitDebug: any
    iFrameResizer: any
  }
}

export class App extends PureComponent<Props, State> {
  private readonly endpoints: StreamlitEndpoints

  private readonly sessionInfo = new SessionInfo()

  private readonly metricsMgr = new SegmentMetricsManager(this.sessionInfo)

  private readonly sessionEventDispatcher = new SessionEventDispatcher()

  private connectionManager: ConnectionManager | null

  private readonly widgetMgr: WidgetStateManager

  private readonly uploadClient: FileUploadClient

  /**
   * When new Deltas are received, they are applied to `pendingElementsBuffer`
   * rather than directly to `this.state.elements`. We assign
   * `pendingElementsBuffer` to `this.state` on a timer, in order to
   * decouple Delta updates from React re-renders, for performance reasons.
   *
   * (If `pendingElementsBuffer === this.state.elements` - the default state -
   * then we have no pending elements.)
   */
  private pendingElementsBuffer: AppRoot

  private pendingElementsTimerRunning: boolean

  private readonly componentRegistry: ComponentRegistry

  private readonly embeddingId: string = generateUID()

  public constructor(props: Props) {
    super(props)

    // Initialize immerjs
    enableImmerPlugins()

    this.state = {
      connectionState: ConnectionState.INITIAL,
      elements: AppRoot.empty(this.metricsMgr, "Please wait..."),
      isFullScreen: false,
      scriptName: "",
      scriptRunId: "<null>",
      appHash: null,
      scriptRunState: ScriptRunState.NOT_RUNNING,
      userSettings: {
        wideMode: false,
        runOnSave: false,
      },
      layout: PageConfig.Layout.CENTERED,
      initialSidebarState: PageConfig.SidebarState.AUTO,
      menuItems: undefined,
      allowRunOnSave: true,
      scriptFinishedHandlers: [],
      // A hack for now to get theming through. Product to think through how
      // developer mode should be designed in the long term.
      developerMode: window.location.host.includes("localhost"),
      themeHash: null,
      gitInfo: null,
      formsData: createFormsData(),
      appPages: [],
      currentPageScriptHash: "",
      // We set hideTopBar to true by default because this information isn't
      // available on page load (we get it when the script begins to run), so
      // the user would see top bar elements for a few ms if this defaulted to
      // false. hideSidebarNav doesn't have this issue (app pages and the value
      // of the config option are received simultaneously), but we set it to
      // true as well for consistency.
      hideTopBar: true,
      hideSidebarNav: true,
      latestRunTime: performance.now(),
    }

    this.connectionManager = null

    this.widgetMgr = new WidgetStateManager({
      sendRerunBackMsg: this.sendRerunBackMsg,
      formsDataChanged: formsData => this.setState({ formsData }),
    })

    this.endpoints = new DefaultStreamlitEndpoints({
      getServerUri: this.getBaseUriParts,
      csrfEnabled: true,
    })

    this.uploadClient = new FileUploadClient({
      sessionInfo: this.sessionInfo,
      endpoints: this.endpoints,
      // A form cannot be submitted if it contains a FileUploader widget
      // that's currently uploading. We write that state here, in response
      // to a FileUploadClient callback. The FormSubmitButton element
      // reads the state.
      formsWithPendingRequestsChanged: formIds =>
        this.widgetMgr.setFormsWithUploads(formIds),
    })

    this.componentRegistry = new ComponentRegistry(this.endpoints)

    this.pendingElementsTimerRunning = false
    this.pendingElementsBuffer = this.state.elements

    window.streamlitDebug = {
      clearForwardMsgCache: this.debugClearForwardMsgCache,
      disconnectWebsocket: this.debugDisconnectWebsocket,
      shutdownRuntime: this.debugShutdownRuntime,
    }
  }

  /**
   * Global keyboard shortcuts.
   */
  keyMap: KeyMap = {
    RERUN: "r",
    CLEAR_CACHE: "c",
    // We use key up for stop recording to ensure the esc key doesn't trigger
    // other actions (like exiting modals)
    STOP_RECORDING: { sequence: "esc", action: "keyup" },
  }

  keyHandlers = {
    RERUN: () => {
      this.rerunScript()
    },
    CLEAR_CACHE: () => {
      if (isLocalhost() || this.props.hostCommunication.currentState.isOwner) {
        this.openClearCacheDialog()
      }
    },
    STOP_RECORDING: this.props.screenCast.stopRecording,
  }

  componentDidMount(): void {
    // Initialize connection manager here, to avoid
    // "Can't call setState on a component that is not yet mounted." error.
    this.connectionManager = new ConnectionManager({
      sessionInfo: this.sessionInfo,
      endpoints: this.endpoints,
      onMessage: this.handleMessage,
      onConnectionError: this.handleConnectionError,
      connectionStateChanged: this.handleConnectionStateChanged,
      claimHostAuthToken: () =>
        this.props.hostCommunication.currentState.authTokenPromise,
      resetHostAuthToken: this.props.hostCommunication.resetAuthToken,
      setAllowedOriginsResp:
        this.props.hostCommunication.setAllowedOriginsResp,
    })

    if (isScrollingHidden()) {
      document.body.classList.add("embedded")
    }

    // Iframe resizer allows parent pages to get the height of the iframe
    // contents. The parent page can then reset the height to match and
    // avoid unnecessary scrollbars or large embeddings
    if (isInChildFrame()) {
      window.iFrameResizer = {
        heightCalculationMethod: () => {
          const taggedEls = document.querySelectorAll("[data-iframe-height]")
          // Use ceil to avoid fractional pixels creating scrollbars.
          const lowestBounds = Array.from(taggedEls).map(el =>
            Math.ceil(el.getBoundingClientRect().bottom)
          )

          // The higher the value, the further down the page it is.
          // Use maximum value to get the lowest of all tagged elements.
          return Math.max(0, ...lowestBounds)
        },
      }

      // @ts-expect-error
      import("iframe-resizer/js/iframeResizer.contentWindow")
    }

    this.props.hostCommunication.sendMessage({
      type: "SET_THEME_CONFIG",
      themeInfo: toExportedTheme(this.props.theme.activeTheme.emotion),
    })

    this.metricsMgr.enqueue("viewReport")

    window.addEventListener("popstate", this.onHistoryChange, false)
  }

  componentDidUpdate(
    prevProps: Readonly<Props>,
    prevState: Readonly<State>
  ): void {
    if (
      prevProps.hostCommunication.currentState.queryParams !==
      this.props.hostCommunication.currentState.queryParams
    ) {
      this.sendRerunBackMsg()
    }
    if (this.props.hostCommunication.currentState.forcedModalClose) {
      this.closeDialog()
    }

    const { requestedPageScriptHash } =
      this.props.hostCommunication.currentState
    if (requestedPageScriptHash !== null) {
      this.onPageChange(requestedPageScriptHash)
      this.props.hostCommunication.onPageChanged()
    }
    // @ts-expect-error
    if (window.prerenderReady === false && this.isAppInReadyState(prevState)) {
      // @ts-expect-error
      window.prerenderReady = true
    }
  }

  componentWillUnmount(): void {
    // Needing to disconnect our connection manager + websocket connection is
    // only needed here to handle the case in dev mode where react hot-reloads
    // the client as a result of a source code change. In this scenario, the
    // previous websocket connection is still connected, and the client and
    // server end up in a reconnect loop because the server rejects attempts to
    // connect to an already-connected session.
    //
    // This situation doesn't exist outside of dev mode because the whole App
    // unmounting is either a page refresh or the browser tab closing.
    //
    // The optional chaining on connectionManager is needed to make typescript
    // happy since connectionManager's type is `ConnectionManager | null`,
    // but at this point it should always be set.
    this.connectionManager?.disconnect()

    window.removeEventListener("popstate", this.onHistoryChange, false)
  }

  showError(title: string, errorNode: ReactNode): void {
    logError(errorNode)
    const newDialog: DialogProps = {
      type: DialogType.WARNING,
      title,
      msg: errorNode,
      onClose: () => {},
    }
    this.openDialog(newDialog)
  }

  showDeployError = (
    title: string,
    errorNode: ReactNode,
    onContinue?: () => void
  ): void => {
    this.openDialog({
      type: DialogType.DEPLOY_ERROR,
      title,
      msg: errorNode,
      onContinue,
      onClose: () => {},
      onTryAgain: this.sendLoadGitInfoBackMsg,
    })
  }

  /**
   * Checks if the code version from the backend is different than the frontend
   */
  private hasStreamlitVersionChanged(initializeMsg: Initialize): boolean {
    if (this.sessionInfo.isSet) {
      const currentStreamlitVersion = this.sessionInfo.current.streamlitVersion
      const { environmentInfo } = initializeMsg

      if (
        environmentInfo != null &&
        environmentInfo.streamlitVersion != null
      ) {
        return currentStreamlitVersion !== environmentInfo.streamlitVersion
      }
    }

    return false
  }

  /**
   * Called by ConnectionManager when our connection state changes
   */
  handleConnectionStateChanged = (newState: ConnectionState): void => {
    logMessage(
      `Connection state changed from ${this.state.connectionState} to ${newState}`
    )

    this.setState({ connectionState: newState })

    if (newState === ConnectionState.CONNECTED) {
      logMessage("Reconnected to server; requesting a script run")
      this.widgetMgr.sendUpdateWidgetsMessage()
      this.setState({ dialog: null })
    } else {
      setCookie("_xsrf", "")

      if (this.sessionInfo.isSet) {
        this.sessionInfo.clearCurrent()
      }
    }
  }

  handleGitInfoChanged = (gitInfo: IGitInfo): void => {
    this.setState({
      gitInfo,
    })
  }

  /**
   * Callback when we get a message from the server.
   */
  handleMessage = (msgProto: ForwardMsg): void => {
    // We don't have an immutableProto here, so we can't use
    // the dispatchOneOf helper
    const dispatchProto = (obj: any, name: string, funcs: any): any => {
      const whichOne = obj[name]
      if (whichOne in funcs) {
        return funcs[whichOne](obj[whichOne])
      }
      throw new Error(`Cannot handle ${name} "${whichOne}".`)
    }

    try {
      dispatchProto(msgProto, "type", {
        newSession: (newSessionMsg: NewSession) =>
          this.handleNewSession(newSessionMsg),
        sessionStatusChanged: (msg: SessionStatus) =>
          this.handleSessionStatusChanged(msg),
        sessionEvent: (evtMsg: SessionEvent) =>
          this.handleSessionEvent(evtMsg),
        delta: (deltaMsg: Delta) =>
          this.handleDeltaMsg(
            deltaMsg,
            msgProto.metadata as ForwardMsgMetadata
          ),
        pageConfigChanged: (pageConfig: PageConfig) =>
          this.handlePageConfigChanged(pageConfig),
        pageInfoChanged: (pageInfo: PageInfo) =>
          this.handlePageInfoChanged(pageInfo),
        pagesChanged: (pagesChangedMsg: PagesChanged) =>
          this.handlePagesChanged(pagesChangedMsg),
        pageNotFound: (pageNotFound: PageNotFound) =>
          this.handlePageNotFound(pageNotFound),
        gitInfoChanged: (gitInfo: GitInfo) =>
          this.handleGitInfoChanged(gitInfo),
        scriptFinished: (status: ForwardMsg.ScriptFinishedStatus) =>
          this.handleScriptFinished(status),
        pageProfile: (pageProfile: PageProfile) =>
          this.handlePageProfileMsg(pageProfile),
      })
    } catch (e) {
      const err = ensureError(e)
      logError(err)
      this.showError("Bad message format", err.message)
    }
  }

  handlePageConfigChanged = (pageConfig: PageConfig): void => {
    const { title, favicon, layout, initialSidebarState, menuItems } =
      pageConfig

    this.metricsMgr.enqueue("pageConfigChanged", {
      favicon,
      layout,
      initialSidebarState,
    })

    if (title) {
      this.props.hostCommunication.sendMessage({
        type: "SET_PAGE_TITLE",
        title,
      })

      document.title = title
    }

    if (favicon) {
      handleFavicon(
        favicon,
        this.props.hostCommunication.sendMessage,
        this.endpoints
      )
    }

    // Only change layout/sidebar when the page config has changed.
    // This preserves the user's previous choice, and prevents extra re-renders.
    if (layout !== this.state.layout) {
      this.setState((prevState: State) => ({
        layout,
        userSettings: {
          ...prevState.userSettings,
          wideMode: layout === PageConfig.Layout.WIDE,
        },
      }))
    }
    if (initialSidebarState !== this.state.initialSidebarState) {
      this.setState(() => ({
        initialSidebarState,
      }))
    }

    this.setState({ menuItems })
  }

  handlePageInfoChanged = (pageInfo: PageInfo): void => {
    const { queryString } = pageInfo
    const targetUrl =
      document.location.pathname + (queryString ? `?${queryString}` : "")
    window.history.pushState({}, "", targetUrl)

    this.props.hostCommunication.sendMessage({
      type: "SET_QUERY_PARAM",
      queryParams: queryString ? `?${queryString}` : "",
    })
  }

  handlePageNotFound = (pageNotFound: PageNotFound): void => {
    const { pageName } = pageNotFound
    const errMsg = pageName
      ? `You have requested page /${pageName}, but no corresponding file was found in the app's pages/ directory`
      : "The page that you have requested does not seem to exist"
    this.showError("Page not found", `${errMsg}. Running the app's main page.`)

    const currentPageScriptHash = this.state.appPages[0]?.pageScriptHash || ""
    this.setState({ currentPageScriptHash }, () => {
      this.props.hostCommunication.sendMessage({
        type: "SET_CURRENT_PAGE_NAME",
        currentPageName: "",
        currentPageScriptHash,
      })
    })
  }

  handlePagesChanged = (pagesChangedMsg: PagesChanged): void => {
    const { appPages } = pagesChangedMsg
    this.setState({ appPages }, () => {
      this.props.hostCommunication.sendMessage({
        type: "SET_APP_PAGES",
        appPages,
      })
    })
  }

  handlePageProfileMsg = (pageProfile: PageProfile): void => {
    this.metricsMgr.enqueue("pageProfile", {
      ...PageProfile.toObject(pageProfile),
      appId: this.sessionInfo.current.appId,
      numPages: this.state.appPages?.length,
      sessionId: this.sessionInfo.current.sessionId,
      pythonVersion: this.sessionInfo.current.pythonVersion,
      pageScriptHash: this.state.currentPageScriptHash,
      activeTheme: this.props.theme?.activeTheme?.name,
      totalLoadTime: Math.round(
        (performance.now() - this.state.latestRunTime) * 1000
      ),
    })
  }

  /**
   * Handler for ForwardMsg.sessionStatusChanged messages
   * @param statusChangeProto a SessionStatus protobuf
   */
  handleSessionStatusChanged = (statusChangeProto: SessionStatus): void => {
    this.setState((prevState: State) => {
      // Determine our new ScriptRunState
      let { scriptRunState } = prevState
      let { dialog } = prevState

      if (
        statusChangeProto.scriptIsRunning &&
        prevState.scriptRunState !== ScriptRunState.STOP_REQUESTED
      ) {
        // If the script is running, we change our ScriptRunState only
        // if we don't have a pending stop request
        scriptRunState = ScriptRunState.RUNNING

        // If the scriptCompileError dialog is open and the script starts
        // running, close it.
        if (
          dialog != null &&
          dialog.type === DialogType.SCRIPT_COMPILE_ERROR
        ) {
          dialog = undefined
        }
      } else if (
        !statusChangeProto.scriptIsRunning &&
        prevState.scriptRunState !== ScriptRunState.RERUN_REQUESTED &&
        prevState.scriptRunState !== ScriptRunState.COMPILATION_ERROR
      ) {
        // If the script is not running, we change our ScriptRunState only
        // if we don't have a pending rerun request, and we don't have
        // a script compilation failure
        scriptRunState = ScriptRunState.NOT_RUNNING

        this.metricsMgr.enqueue(
          "deltaStats",
          this.metricsMgr.getAndResetDeltaCounter()
        )

        const { availableThemes, activeTheme } = this.props.theme
        const customThemeDefined =
          availableThemes.length > createPresetThemes().length
        this.metricsMgr.enqueue("themeStats", {
          activeThemeName: activeTheme.name,
          customThemeDefined,
        })

        const customComponentCounter =
          this.metricsMgr.getAndResetCustomComponentCounter()
        Object.entries(customComponentCounter).forEach(([name, count]) => {
          this.metricsMgr.enqueue("customComponentStats", {
            name,
            count,
          })
        })
      }

      return {
        userSettings: {
          ...prevState.userSettings,
          runOnSave: Boolean(statusChangeProto.runOnSave),
        },
        dialog,
        scriptRunState,
      }
    })
  }

  /**
   * Handler for ForwardMsg.sessionEvent messages
   * @param sessionEvent a SessionEvent protobuf
   */
  handleSessionEvent = (sessionEvent: SessionEvent): void => {
    this.sessionEventDispatcher.handleSessionEventMsg(sessionEvent)
    if (sessionEvent.type === "scriptCompilationException") {
      this.setState({ scriptRunState: ScriptRunState.COMPILATION_ERROR })
      const newDialog: DialogProps = {
        type: DialogType.SCRIPT_COMPILE_ERROR,
        exception: sessionEvent.scriptCompilationException,
        onClose: () => {},
      }
      this.openDialog(newDialog)
    } else if (
      RERUN_PROMPT_MODAL_DIALOG &&
      sessionEvent.type === "scriptChangedOnDisk"
    ) {
      // this should be DialogProps but it's causing some errors so commenting for now...
      const newDialog: any = {
        type: DialogType.SCRIPT_CHANGED,
        onRerun: this.rerunScript,
        onClose: () => {},
        allowRunOnSave: this.state.allowRunOnSave,
      }
      this.openDialog(newDialog)
    }
  }

  /**
   * Handler for ForwardMsg.newSession messages. This runs on each rerun
   * @param newSessionProto a NewSession protobuf
   */
  handleNewSession = (newSessionProto: NewSession): void => {
    const initialize = newSessionProto.initialize as Initialize

    if (this.hasStreamlitVersionChanged(initialize)) {
      window.location.reload()
      return
    }

    // First, handle initialization logic. Each NewSession message has
    // initialization data. If this is the _first_ time we're receiving
    // the NewSession message, we perform some one-time initialization.
    if (!this.sessionInfo.isSet) {
      // We're not initialized. Perform one-time initialization.
      this.handleOneTimeInitialization(newSessionProto)
    }

    const config = newSessionProto.config as Config
    const themeInput = newSessionProto.customTheme as CustomThemeConfig
    const { currentPageScriptHash: prevPageScriptHash } = this.state
    const newPageScriptHash = newSessionProto.pageScriptHash

    // mainPage must be a string as we're guaranteed at this point that
    // newSessionProto.appPages is nonempty and has a truthy pageName.
    // Otherwise, we'd either have no main script or a nameless main script,
    // neither of which can happen.
    const mainPage = newSessionProto.appPages[0] as AppPage
    // We're similarly guaranteed that newPageName will be found / truthy
    // here.
    const newPageName = newSessionProto.appPages.find(
      p => p.pageScriptHash === newPageScriptHash
    )?.pageName as string
    const viewingMainPage = newPageScriptHash === mainPage.pageScriptHash

    const baseUriParts = this.getBaseUriParts()
    if (baseUriParts) {
      const { basePath } = baseUriParts

      const prevPageNameInPath = extractPageNameFromPathName(
        document.location.pathname,
        basePath
      )
      const prevPageName =
        prevPageNameInPath === "" ? mainPage.pageName : prevPageNameInPath
      // It is important to compare `newPageName` with the previous one encoded in the URL
      // to handle new session runs triggered by URL changes through the `onHistoryChange()` callback,
      // e.g. the case where the user clicks the back button.
      // See https://github.com/streamlit/streamlit/pull/6271#issuecomment-1465090690 for the discussion.
      if (prevPageName !== newPageName) {
        const queryString = this.getQueryString()

        const qs = queryString ? `?${queryString}` : ""
        const basePathPrefix = basePath ? `/${basePath}` : ""

        const pagePath = viewingMainPage ? "" : newPageName
        const pageUrl = `${basePathPrefix}/${pagePath}${qs}`

        window.history.pushState({}, "", pageUrl)
      }
    }

    this.processThemeInput(themeInput)
    this.setState(
      {
        allowRunOnSave: config.allowRunOnSave,
        hideTopBar: config.hideTopBar,
        hideSidebarNav: config.hideSidebarNav,
        appPages: newSessionProto.appPages,
        currentPageScriptHash: newPageScriptHash,
        latestRunTime: performance.now(),
      },
      () => {
        this.props.hostCommunication.sendMessage({
          type: "SET_APP_PAGES",
          appPages: newSessionProto.appPages,
        })

        this.props.hostCommunication.sendMessage({
          type: "SET_CURRENT_PAGE_NAME",
          currentPageName: viewingMainPage ? "" : newPageName,
          currentPageScriptHash: newPageScriptHash,
        })
      }
    )

    const { appHash } = this.state
    const { scriptRunId, name: scriptName, mainScriptPath } = newSessionProto

    const newSessionHash = hashString(
      this.sessionInfo.current.installationId + mainScriptPath
    )

    // Set the title and favicon to their default values
    document.title = `${newPageName} · Streamlit`
    handleFavicon(
      `${process.env.PUBLIC_URL}/favicon.png`,
      this.props.hostCommunication.sendMessage,
      this.endpoints
    )

    this.metricsMgr.setMetadata(
      this.props.hostCommunication.currentState.deployedAppMetadata
    )
    this.metricsMgr.setAppHash(newSessionHash)
    this.metricsMgr.clearDeltaCounter()

    this.metricsMgr.enqueue("updateReport", {
      numPages: newSessionProto.appPages.length,
      isMainPage: viewingMainPage,
    })

    if (
      appHash === newSessionHash &&
      prevPageScriptHash === newPageScriptHash
    ) {
      this.setState({
        scriptRunId,
      })
    } else {
      this.clearAppState(newSessionHash, scriptRunId, scriptName)
    }
  }

  /**
   * Performs one-time initialization. This is called from `handleNewSession`.
   */
  handleOneTimeInitialization = (newSessionProto: NewSession): void => {
    const initialize = newSessionProto.initialize as Initialize
    const config = newSessionProto.config as Config

    this.sessionInfo.setCurrent(
      SessionInfo.propsFromNewSessionMessage(newSessionProto)
    )

    this.metricsMgr.initialize({
      gatherUsageStats: config.gatherUsageStats,
    })

    this.metricsMgr.enqueue("createReport", {
      pythonVersion: this.sessionInfo.current.pythonVersion,
    })

    this.handleSessionStatusChanged(initialize.sessionStatus)
  }

  /**
   * Handler called when the history state changes, e.g. `popstate` event.
   */
  onHistoryChange = (): void => {
    const targetAppPage =
      this.state.appPages.find(appPage =>
        // The page name is embedded at the end of the URL path, and if not, we are in the main page.
        // See https://github.com/streamlit/streamlit/blob/1.19.0/frontend/src/App.tsx#L740
        document.location.pathname.endsWith("/" + appPage.pageName)
      ) ?? this.state.appPages[0]
    if (targetAppPage == null) {
      return
    }
    this.onPageChange(targetAppPage.pageScriptHash as string)
  }

  /**
   * Both sets the given theme locally and sends it to the host.
   */
  setAndSendTheme = (themeConfig: ThemeConfig): void => {
    this.props.theme.setTheme(themeConfig)
    this.props.hostCommunication.sendMessage({
      type: "SET_THEME_CONFIG",
      themeInfo: toExportedTheme(themeConfig.emotion),
    })
  }

  createThemeHash = (themeInput: CustomThemeConfig): string => {
    if (!themeInput) {
      // If themeInput is null, then we didn't receive a custom theme for this
      // app from the server. We use a hardcoded string literal for the
      // themeHash in this case.
      return "hash_for_undefined_custom_theme"
    }

    const themeInputEntries = Object.entries(themeInput)
    // Ensure that our themeInput fields are in a consistent order when
    // stringified below. Sorting an array of arrays in javascript sorts by the
    // 0th element of the inner arrays, uses the 1st element to tiebreak, and
    // so on.
    themeInputEntries.sort()
    return hashString(themeInputEntries.join(":"))
  }

  processThemeInput(themeInput: CustomThemeConfig): void {
    const themeHash = this.createThemeHash(themeInput)
    if (themeHash === this.state.themeHash) {
      return
    }
    this.setState({ themeHash })

    const usingCustomTheme = !isPresetTheme(this.props.theme.activeTheme)

    if (themeInput) {
      const customTheme = createTheme(CUSTOM_THEME_NAME, themeInput)
      // For now, users can only add one custom theme.
      this.props.theme.addThemes([customTheme])

      const userPreference = getCachedTheme()
      if (userPreference === null || usingCustomTheme) {
        // Update the theme to be customTheme either if the user hasn't set a
        // preference (developer-provided custom themes should be the default
        // for an app) or if a custom theme is currently active (to ensure that
        // we pick up any new changes to it).
        this.setAndSendTheme(customTheme)
      }
    } else {
      // Remove the custom theme menu option.
      this.props.theme.addThemes([])

      if (usingCustomTheme) {
        this.setAndSendTheme(createAutoTheme())
      }
    }
  }

  /**
   * Handler for ForwardMsg.scriptFinished messages
   * @param status the ScriptFinishedStatus that the script finished with
   */
  handleScriptFinished(status: ForwardMsg.ScriptFinishedStatus): void {
    if (
      status === ForwardMsg.ScriptFinishedStatus.FINISHED_SUCCESSFULLY ||
      status === ForwardMsg.ScriptFinishedStatus.FINISHED_EARLY_FOR_RERUN
    ) {
      const successful =
        status === ForwardMsg.ScriptFinishedStatus.FINISHED_SUCCESSFULLY
      window.setTimeout(() => {
        // Set the theme if url query param ?embed_options=[light,dark]_theme is set
        const [light, dark] = this.props.theme.availableThemes.slice(1, 3)
        if (isLightTheme()) {
          this.setAndSendTheme(light)
        } else if (isDarkTheme()) {
          this.setAndSendTheme(dark)
        } else noop() // Do nothing when ?embed_options=[light,dark]_theme is not set

        // Notify any subscribers of this event (and do it on the next cycle of
        // the event loop)
        this.state.scriptFinishedHandlers.map(handler => handler())
      }, 0)

      if (successful) {
        // Clear any stale elements left over from the previous run.
        // (We don't do this if our script had a compilation error and didn't
        // finish successfully.)
        this.setState(
          ({ scriptRunId }) => ({
            // Apply any pending elements that haven't been applied.
            elements: this.pendingElementsBuffer.clearStaleNodes(scriptRunId),
          }),
          () => {
            // We now have no pending elements.
            this.pendingElementsBuffer = this.state.elements
          }
        )

        // Tell the WidgetManager which widgets still exist. It will remove
        // widget state for widgets that have been removed.
        const activeWidgetIds = new Set(
          Array.from(this.state.elements.getElements())
            .map(element => getElementWidgetID(element))
            .filter(notUndefined)
        )
        this.widgetMgr.removeInactive(activeWidgetIds)
      }

      // Tell the ConnectionManager to increment the message cache run
      // count. This will result in expired ForwardMsgs being removed from
      // the cache.
      if (this.connectionManager !== null) {
        this.connectionManager.incrementMessageCacheRunCount(
          this.sessionInfo.current.maxCachedMessageAge
        )
      }
    }
  }

  /*
   * Clear all elements from the state.
   */
  clearAppState(
    appHash: string,
    scriptRunId: string,
    scriptName: string
  ): void {
    this.setState(
      {
        scriptRunId,
        scriptName,
        appHash,
        elements: AppRoot.empty(this.metricsMgr),
      },
      () => {
        this.pendingElementsBuffer = this.state.elements
        this.widgetMgr.removeInactive(new Set([]))
      }
    )
  }

  /**
   * Opens a dialog with the specified state.
   */
  openDialog(dialogProps: DialogProps): void {
    this.setState({ dialog: dialogProps })
  }

  /**
   * Closes the upload dialog if it's open.
   */
  closeDialog = (): void => {
    this.setState({ dialog: undefined })
    this.props.hostCommunication.onModalReset()
  }

  /**
   * Saves a UserSettings object.
   */
  saveSettings = (newSettings: UserSettings): void => {
    const { runOnSave: prevRunOnSave } = this.state.userSettings
    const { runOnSave } = newSettings

    this.setState({ userSettings: newSettings })

    if (prevRunOnSave !== runOnSave && this.isServerConnected()) {
      const backMsg = new BackMsg({ setRunOnSave: runOnSave })
      backMsg.type = "setRunOnSave"
      this.sendBackMsg(backMsg)
    }
  }

  /**
   * Update pendingElementsBuffer with the given Delta and set up a timer to
   * update state.elements. This buffer allows us to process Deltas quickly
   * without spamming React with too many of render() calls.
   */
  handleDeltaMsg = (
    deltaMsg: Delta,
    metadataMsg: ForwardMsgMetadata
  ): void => {
    this.pendingElementsBuffer = this.pendingElementsBuffer.applyDelta(
      this.state.scriptRunId,
      deltaMsg,
      metadataMsg
    )

    if (!this.pendingElementsTimerRunning) {
      this.pendingElementsTimerRunning = true

      // (BUG #685) When user presses stop, stop adding elements to
      // the app immediately to avoid race condition.
      const scriptIsRunning =
        this.state.scriptRunState === ScriptRunState.RUNNING

      setTimeout(() => {
        this.pendingElementsTimerRunning = false
        if (scriptIsRunning) {
          this.setState({ elements: this.pendingElementsBuffer })
        }
      }, ELEMENT_LIST_BUFFER_TIMEOUT_MS)
    }
  }

  /**
   * Test-only method used by e2e tests to test disabling widgets.
   */
  debugShutdownRuntime = (): void => {
    if (this.isServerConnected()) {
      const backMsg = new BackMsg({ debugShutdownRuntime: true })
      backMsg.type = "debugShutdownRuntime"
      this.sendBackMsg(backMsg)
    }
  }

  /**
   * Test-only method used by e2e tests to test reconnect behavior.
   */
  debugDisconnectWebsocket = (): void => {
    if (this.isServerConnected()) {
      const backMsg = new BackMsg({ debugDisconnectWebsocket: true })
      backMsg.type = "debugDisconnectWebsocket"
      this.sendBackMsg(backMsg)
    }
  }

  /**
   * Test-only method used by e2e tests to test fetching cached ForwardMsgs
   * from the server.
   */
  debugClearForwardMsgCache = (): void => {
    if (!isLocalhost()) {
      return
    }

    // It's not a problem that we're mucking around with private fields since
    // this is a test-only method anyway.
    // @ts-expect-error
    this.connectionManager?.connection?.cache.messages.clear()
  }

  /**
   * Reruns the script.
   *
   * @param alwaysRunOnSave a boolean. If true, UserSettings.runOnSave
   * will be set to true, which will result in a request to the Server
   * to enable runOnSave for this session.
   */
  rerunScript = (alwaysRunOnSave = false): void => {
    this.closeDialog()

    if (!this.isServerConnected()) {
      logError("Cannot rerun script when disconnected from server.")
      return
    }

    if (
      this.state.scriptRunState === ScriptRunState.RUNNING ||
      this.state.scriptRunState === ScriptRunState.RERUN_REQUESTED
    ) {
      // Don't queue up multiple rerunScript requests
      return
    }

    this.metricsMgr.enqueue("rerunScript")

    this.setState({ scriptRunState: ScriptRunState.RERUN_REQUESTED })

    // Note: `rerunScript` is incorrectly called in some places.
    // We can remove `=== true` after adding type information
    if (alwaysRunOnSave === true) {
      // Update our run-on-save setting *before* calling rerunScript.
      // The rerunScript message currently blocks all BackMsgs from
      // being processed until the script has completed executing.
      this.saveSettings({ ...this.state.userSettings, runOnSave: true })
    }

    this.widgetMgr.sendUpdateWidgetsMessage()
  }

  sendLoadGitInfoBackMsg = (): void => {
    if (!this.isServerConnected()) {
      logError("Cannot load git information when disconnected from server.")
      return
    }

    this.sendBackMsg(
      new BackMsg({
        loadGitInfo: true,
      })
    )
  }

  onPageChange = (pageScriptHash: string): void => {
    this.sendRerunBackMsg(undefined, pageScriptHash)
  }

  isAppInReadyState = (prevState: Readonly<State>): boolean => {
    return (
      this.state.connectionState === ConnectionState.CONNECTED &&
      this.state.scriptRunState === ScriptRunState.NOT_RUNNING &&
      prevState.scriptRunState === ScriptRunState.RUNNING &&
      prevState.connectionState === ConnectionState.CONNECTED
    )
  }

  sendRerunBackMsg = (
    widgetStates?: WidgetStates,
    pageScriptHash?: string
  ): void => {
    const baseUriParts = this.getBaseUriParts()
    if (!baseUriParts) {
      // If we don't have a connectionManager or if it doesn't have an active
      // websocket connection to the server (in which case
      // connectionManager.getBaseUriParts() returns undefined), we can't send a
      // rerun backMessage so just return early.
      logError("Cannot send rerun backMessage when disconnected from server.")
      return
    }

    const { currentPageScriptHash } = this.state
    const { basePath } = baseUriParts
    const queryString = this.getQueryString()
    let pageName = ""

    if (pageScriptHash) {
      // The user specified exactly which page to run. We can simply use this
      // value in the BackMsg we send to the server.
    } else if (currentPageScriptHash) {
      // The user didn't specify which page to run, which happens when they
      // click the "Rerun" button in the hamburger menu. In this case, we
      // rerun the current page.
      pageScriptHash = currentPageScriptHash
    } else {
      // We must be in the case where the user is navigating directly to a
      // non-main page of this app. Since we haven't received the list of the
      // app's pages from the server at this point, we fall back to requesting
      // the page to run via pageName, which we extract from
      // document.location.pathname.
      pageName = extractPageNameFromPathName(
        document.location.pathname,
        basePath
      )
      pageScriptHash = ""
    }

    this.sendBackMsg(
      new BackMsg({
        rerunScript: { queryString, widgetStates, pageScriptHash, pageName },
      })
    )

    PerformanceEvents.record({
      name: "RequestedRerun",
      scriptRunState: this.state.scriptRunState,
    })
  }

  /** Requests that the server stop running the script */
  stopScript = (): void => {
    if (!this.isServerConnected()) {
      logError("Cannot stop app when disconnected from server.")
      return
    }

    if (
      this.state.scriptRunState === ScriptRunState.NOT_RUNNING ||
      this.state.scriptRunState === ScriptRunState.STOP_REQUESTED
    ) {
      // Don't queue up multiple stopScript requests
      return
    }

    const backMsg = new BackMsg({ stopScript: true })
    backMsg.type = "stopScript"
    this.sendBackMsg(backMsg)
    this.setState({ scriptRunState: ScriptRunState.STOP_REQUESTED })
  }

  /**
   * Shows a dialog asking the user to confirm they want to clear the cache
   */
  openClearCacheDialog = (): void => {
    if (this.isServerConnected()) {
      const newDialog: DialogProps = {
        type: DialogType.CLEAR_CACHE,
        confirmCallback: this.clearCache,
        defaultAction: this.clearCache,
        onClose: () => {},
      }
      // This will be called if enter is pressed.
      this.openDialog(newDialog)
    } else {
      logError("Cannot clear cache: disconnected from server")
    }
  }

  /**
   * Shows a dialog with Deployment instructions
   */
  openDeployDialog = (): void => {
    const deployDialogProps: DialogProps = {
      type: DialogType.DEPLOY_DIALOG,
      onClose: this.closeDialog,
      showDeployError: this.showDeployError,
      gitInfo: this.state.gitInfo,
      isDeployErrorModalOpen:
        this.state.dialog?.type === DialogType.DEPLOY_ERROR,
      metricsMgr: this.metricsMgr,
    }
    this.openDialog(deployDialogProps)
  }

  openThemeCreatorDialog = (): void => {
    const newDialog: DialogProps = {
      type: DialogType.THEME_CREATOR,
      backToSettings: this.settingsCallback,
      onClose: this.closeDialog,
    }
    this.openDialog(newDialog)
  }

  /**
   * Asks the server to clear the st_cache
   */
  clearCache = (): void => {
    this.closeDialog()
    if (this.isServerConnected()) {
      this.metricsMgr.enqueue("clearCache")
      const backMsg = new BackMsg({ clearCache: true })
      backMsg.type = "clearCache"
      this.sendBackMsg(backMsg)
    } else {
      logError("Cannot clear cache: disconnected from server")
    }
  }

  /**
   * Sends a message back to the server.
   */
  private sendBackMsg = (msg: BackMsg): void => {
    if (this.connectionManager) {
      logMessage(msg)
      this.connectionManager.sendMessage(msg)
    } else {
      logError(`Not connected. Cannot send back message: ${msg}`)
    }
  }

  /**
   * Updates the app body when there's a connection error.
   */
  handleConnectionError = (errNode: ReactNode): void => {
    this.showError("Connection error", errNode)
  }

  /**
   * Indicates whether we're connected to the server.
   */
  isServerConnected = (): boolean => {
    return this.connectionManager
      ? this.connectionManager.isConnected()
      : false
  }

  settingsCallback = (animateModal = true): void => {
    const newDialog: DialogProps = {
      type: DialogType.SETTINGS,
      isServerConnected: this.isServerConnected(),
      settings: this.state.userSettings,
      allowRunOnSave: this.state.allowRunOnSave,
      onSave: this.saveSettings,
      onClose: () => {},
      developerMode: this.state.developerMode,
      openThemeCreator: this.openThemeCreatorDialog,
      animateModal,
      metricsMgr: this.metricsMgr,
    }
    this.openDialog(newDialog)
  }

  aboutCallback = (): void => {
    const { menuItems } = this.state
    const newDialog: DialogProps = {
      type: DialogType.ABOUT,
      sessionInfo: this.sessionInfo,
      onClose: this.closeDialog,
      aboutSectionMd: menuItems?.aboutSectionMd,
    }
    this.openDialog(newDialog)
  }

  /**
   * Prints the app, if the app is in IFrame
   * it prints the content of the IFrame.
   * Before printing this function ensures the app has fully loaded,
   * by checking if we're in ScriptRunState.NOT_RUNNING state.
   */
  printCallback = (): void => {
    const { scriptRunState } = this.state
    if (scriptRunState !== ScriptRunState.NOT_RUNNING) {
      setTimeout(this.printCallback, 500)
      return
    }
    let windowToPrint
    try {
      const htmlIFrameElement = getIFrameEnclosingApp(this.embeddingId)
      if (htmlIFrameElement && htmlIFrameElement.contentWindow) {
        windowToPrint = htmlIFrameElement.contentWindow.window
      } else {
        windowToPrint = window
      }
    } catch (err) {
      windowToPrint = window
    } finally {
      if (!windowToPrint) windowToPrint = window
      windowToPrint.print()
    }
  }

  screencastCallback = (): void => {
    const { scriptName } = this.state
    const { startRecording } = this.props.screenCast
    const date = moment().format("YYYY-MM-DD-HH-MM-SS")

    startRecording(`streamlit-${scriptName}-${date}`)
  }

  handleFullScreen = (isFullScreen: boolean): void => {
    this.setState({ isFullScreen })
  }

  addScriptFinishedHandler = (func: () => void): void => {
    this.setState((prevState, _) => {
      return {
        scriptFinishedHandlers: concat(prevState.scriptFinishedHandlers, func),
      }
    })
  }

  removeScriptFinishedHandler = (func: () => void): void => {
    this.setState((prevState, _) => {
      return {
        scriptFinishedHandlers: without(
          prevState.scriptFinishedHandlers,
          func
        ),
      }
    })
  }

  getBaseUriParts = (): BaseUriParts | undefined =>
    this.connectionManager
      ? this.connectionManager.getBaseUriParts()
      : undefined

  getQueryString = (): string => {
    const { queryParams } = this.props.hostCommunication.currentState

    const queryString =
      queryParams && queryParams.length > 0
        ? queryParams
        : document.location.search

    return queryString.startsWith("?") ? queryString.substring(1) : queryString
  }

  isInCloudEnvironment = (): boolean => {
    const { menuItems } = this.props.hostCommunication.currentState
    return menuItems && menuItems?.length > 0
  }

  showDeployButton = (): boolean => {
    return isTesting()
    //  for now we always hide deploy button,
    // later on we should allow below logic
    /*
    return (
      isLocalhost() &&
      !this.isInCloudEnvironment() &&
      this.sessionInfo.isSet &&
      !this.sessionInfo.isHello
    )
     */
  }

  deployButtonClicked = (): void => {
    if (!isTesting()) {
      this.metricsMgr.enqueue("deployButtonInApp", { clicked: true })
    }
    this.sendLoadGitInfoBackMsg()
    this.openDeployDialog()
  }

  render(): JSX.Element {
    const {
      allowRunOnSave,
      connectionState,
      dialog,
      elements,
      initialSidebarState,
      menuItems,
      isFullScreen,
      scriptRunId,
      scriptRunState,
      userSettings,
      gitInfo,
      hideTopBar,
      hideSidebarNav,
      currentPageScriptHash,
    } = this.state

    const { hideSidebarNav: hostHideSidebarNav } =
      this.props.hostCommunication.currentState

    const outerDivClass = classNames(
      "stApp",
      getEmbeddingIdClassName(this.embeddingId),
      {
        "streamlit-embedded": isEmbed(),
        "streamlit-wide": userSettings.wideMode,
      }
    )

    const renderedDialog: React.ReactNode = dialog
      ? StreamlitDialog({
          ...dialog,
          onClose: this.closeDialog,
        })
      : null

    // Attach and focused props provide a way to handle Global Hot Keys
    // https://github.com/greena13/react-hotkeys/issues/41
    // attach: DOM element the keyboard listeners should attach to
    // focused: A way to force focus behaviour
    return (
      <AppContext.Provider
        value={{
          initialSidebarState,
          wideMode: userSettings.wideMode,
          isFullScreen,
          setFullScreen: this.handleFullScreen,
          addScriptFinishedHandler: this.addScriptFinishedHandler,
          removeScriptFinishedHandler: this.removeScriptFinishedHandler,
          activeTheme: this.props.theme.activeTheme,
          availableThemes: this.props.theme.availableThemes,
          setTheme: this.setAndSendTheme,
          addThemes: this.props.theme.addThemes,
          sidebarChevronDownshift:
            this.props.hostCommunication.currentState.sidebarChevronDownshift,
          embedded: isEmbed(),
          showPadding: !isEmbed() || isPaddingDisplayed(),
          disableScrolling: isScrollingHidden(),
          showFooter: !isEmbed() || isFooterDisplayed(),
          showToolbar: !isEmbed() || isToolbarDisplayed(),
          showColoredLine: !isEmbed() || isColoredLineDisplayed(),
        }}
      >
        <HotKeys
          keyMap={this.keyMap}
          handlers={this.keyHandlers}
          attach={window}
          focused={true}
        >
          <StyledApp className={outerDivClass} {...this.props.theme}>
            {/* The tabindex below is required for testing. */}
            <Header>
              {!hideTopBar && (
                <>
                  <StatusWidget
                    connectionState={connectionState}
                    sessionEventDispatcher={this.sessionEventDispatcher}
                    scriptRunState={scriptRunState}
                    rerunScript={this.rerunScript}
                    stopScript={this.stopScript}
                    allowRunOnSave={allowRunOnSave}
                  />
                  <ToolbarActions
                    hostToolbarItems={
                      this.props.hostCommunication.currentState.toolbarItems
                    }
                    sendMessageToHost={
                      this.props.hostCommunication.sendMessage
                    }
                  />
                </>
              )}
              {this.showDeployButton() && (
                <DeployButton onClick={this.deployButtonClicked.bind(this)} />
              )}
              <MainMenu
                isServerConnected={this.isServerConnected()}
                quickRerunCallback={this.rerunScript}
                clearCacheCallback={this.openClearCacheDialog}
                settingsCallback={this.settingsCallback}
                aboutCallback={this.aboutCallback}
                printCallback={this.printCallback}
                screencastCallback={this.screencastCallback}
                screenCastState={this.props.screenCast.currentState}
                hostMenuItems={
                  this.props.hostCommunication.currentState.menuItems
                }
                hostIsOwner={this.props.hostCommunication.currentState.isOwner}
                sendMessageToHost={this.props.hostCommunication.sendMessage}
                gitInfo={gitInfo}
                showDeployError={this.showDeployError}
                closeDialog={this.closeDialog}
                isDeployErrorModalOpen={
                  this.state.dialog?.type === DialogType.DEPLOY_ERROR
                }
                loadGitInfo={this.sendLoadGitInfoBackMsg}
                canDeploy={this.sessionInfo.isSet && !this.sessionInfo.isHello}
                menuItems={menuItems}
                metricsMgr={this.metricsMgr}
              />
            </Header>

            <AppView
              endpoints={this.endpoints}
              sessionInfo={this.sessionInfo}
              sendMessageToHost={this.props.hostCommunication.sendMessage}
              elements={elements}
              scriptRunId={scriptRunId}
              scriptRunState={scriptRunState}
              widgetMgr={this.widgetMgr}
              widgetsDisabled={connectionState !== ConnectionState.CONNECTED}
              uploadClient={this.uploadClient}
              componentRegistry={this.componentRegistry}
              formsData={this.state.formsData}
              appPages={this.state.appPages}
              onPageChange={this.onPageChange}
              currentPageScriptHash={currentPageScriptHash}
              hideSidebarNav={hideSidebarNav || hostHideSidebarNav}
              pageLinkBaseUrl={
                this.props.hostCommunication.currentState.pageLinkBaseUrl
              }
            />
            {renderedDialog}
          </StyledApp>
        </HotKeys>
      </AppContext.Provider>
    )
  }
}

export default withHostCommunication(withScreencast(App))<|MERGE_RESOLUTION|>--- conflicted
+++ resolved
@@ -81,6 +81,7 @@
   extractPageNameFromPathName,
   StreamlitEndpoints,
   DeployButton,
+  SegmentMetricsManager,
 } from "@streamlit/lib"
 
 import {
@@ -109,11 +110,7 @@
 
 import AppView from "src/components/AppView"
 import { ConnectionManager } from "src/managers/ConnectionManager"
-<<<<<<< HEAD
 import { DefaultStreamlitEndpoints } from "src/managers/DefaultStreamlitEndpoints"
-import { SegmentMetricsManager } from "src/managers/SegmentMetricsManager"
-=======
->>>>>>> 8db58af5
 
 import { concat, noop, without } from "lodash"
 
