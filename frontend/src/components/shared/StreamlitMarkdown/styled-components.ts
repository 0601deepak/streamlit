/**
 * Copyright (c) Streamlit Inc. (2018-2022) Snowflake Inc. (2022)
 *
 * Licensed under the Apache License, Version 2.0 (the "License");
 * you may not use this file except in compliance with the License.
 * You may obtain a copy of the License at
 *
 *     http://www.apache.org/licenses/LICENSE-2.0
 *
 * Unless required by applicable law or agreed to in writing, software
 * distributed under the License is distributed on an "AS IS" BASIS,
 * WITHOUT WARRANTIES OR CONDITIONS OF ANY KIND, either express or implied.
 * See the License for the specific language governing permissions and
 * limitations under the License.
 */

import { Theme } from "@emotion/react"
import styled from "@emotion/styled"

export interface StyledStreamlitMarkdownProps {
  isCaption: boolean
  isInSidebar: boolean
  isLabel?: boolean
  isCheckbox?: boolean
}

function convertRemToEm(s: string): string {
  return s.replace(/rem$/, "em")
}

function sharedMarkdownStyle(theme: Theme): any {
  return {
    a: {
      color: theme.colors.linkText,
    },
  }
}

export const StyledStreamlitMarkdown =
  styled.div<StyledStreamlitMarkdownProps>(
<<<<<<< HEAD
    ({ theme, isCaption, isInSidebar }) => ({
      fontFamily: theme.genericFonts.bodyFont,
      marginBottom: `-${theme.spacing.lg}`,
      ...sharedMarkdownStyle(theme),
      p: {
        wordBreak: "break-word",
      },

      li: {
        margin: "0.2em 0 0.2em 1.2em",
        padding: "0 0 0 0.6em",
        fontSize: theme.fontSizes.md,
      },

      tr: {
        borderTop: `1px solid ${theme.colors.fadedText10}`,
      },

      "th, td": {
        padding: "6px 13px",
        border: `1px solid ${theme.colors.fadedText10}`,
      },

      ...(isCaption
        ? {
            color: isInSidebar ? theme.colors.gray : theme.colors.fadedText60,
            fontSize: theme.fontSizes.sm,
            "p, ol, ul, dl, li": {
              fontSize: "inherit",
            },

            "h1, h2, h3, h4, h5, h6": {
              color: "inherit",
            },

            // sizes taken from default styles, but using em instead of rem, so it
            // inherits the <small>'s shrunk size
            h1: {
              fontSize: isInSidebar
                ? convertRemToEm(theme.fontSizes.xl)
                : "2.25em",
            },
            h2: {
              fontSize: isInSidebar
                ? convertRemToEm(theme.fontSizes.lg)
                : "1.75em",
            },
            h3: {
              fontSize: isInSidebar ? "1.125em" : "1.25em",
            },

            // these are normally shrunk further to 0.8rem, but since we're already
            // inside a small, just make them 1em.
            "h4, h5, h6": {
              fontSize: "1em",
            },
          }
        : {}),
    })
=======
    ({ theme, isCaption, isInSidebar, isLabel, isCheckbox }) => {
      // Widget Labels have smaller font size with exception of Checkbox
      const labelFontSize = isLabel && !isCheckbox
      return {
        fontFamily: theme.genericFonts.bodyFont,
        marginBottom: `-${theme.spacing.lg}`,
        ...sharedMarkdownStyle(theme),
        p: {
          wordBreak: "break-word",
          ...(labelFontSize ? { fontSize: theme.fontSizes.sm } : {}),
        },

        li: {
          margin: "0.2em 0 0.2em 1.2em",
          padding: "0 0 0 0.6em",
          fontSize: theme.fontSizes.md,
        },

        tr: {
          borderTop: `1px solid ${theme.colors.fadedText10}`,
        },

        "th, td": {
          padding: "6px 13px",
          border: `1px solid ${theme.colors.fadedText10}`,
        },

        ...(isCaption
          ? {
              color: isInSidebar
                ? theme.colors.gray
                : theme.colors.fadedText60,
              fontSize: theme.fontSizes.sm,
              "p, ol, ul, dl, li": {
                fontSize: "inherit",
              },

              "h1, h2, h3, h4, h5, h6": {
                color: "inherit",
              },

              // sizes taken from default styles, but using em instead of rem, so it
              // inherits the <small>'s shrunk size
              h1: {
                fontSize: isInSidebar
                  ? convertRemToEm(theme.fontSizes.xl)
                  : "2.25em",
              },
              h2: {
                fontSize: isInSidebar
                  ? convertRemToEm(theme.fontSizes.lg)
                  : "1.75em",
              },
              h3: {
                fontSize: isInSidebar ? "1.125em" : "1.25em",
              },

              // these are normally shrunk further to 0.8rem, but since we're already
              // inside a small, just make them 1em.
              "h4, h5, h6": {
                fontSize: "1em",
              },
            }
          : {}),
      }
    }
>>>>>>> 44128c18
  )

export const StyledLinkIconContainer = styled.div(() => ({
  position: "relative",
  left: "calc(-2.5rem - 0.5rem)",
  width: "calc(100% + 2.5rem + 0.5rem)",
  display: "flex",
  alignItems: "center",
  overflow: "visible",
  ":hover": {
    a: {
      opacity: 1,
      transform: "scale(1)",
      transition: "none",
    },
  },
}))

export const StyledLinkIcon = styled.a(({ theme }) => ({
  position: "absolute",
  marginRight: "0.5rem",

  // center icon
  lineHeight: 0,
  display: "inline-flex",
  alignItems: "center",
  justifyContent: "center",

  // copied from full screen button
  transform: "scale(0)",
  transition: "opacity 300ms 150ms, transform 300ms 150ms",
  opacity: 0,
  height: "2.5rem",
  width: "2.5rem",
  zIndex: theme.zIndices.sidebar + 1,
  border: "none",
  backgroundColor: theme.colors.lightenedBg05,
  borderRadius: "50%",

  svg: {
    stroke: theme.colors.fadedText60,
  },

  "&:hover svg": {
    stroke: theme.colors.bodyText,
  },
}))

export const StyledHeaderContainer = styled.div(({ theme }) => ({
  "h1, h2, h3, h4, h5, h6, span": {
    scrollMarginTop: theme.spacing.threeXL,
  },
  ...sharedMarkdownStyle(theme),
}))

export const StyledHeaderContent = styled.span(() => ({
  position: "relative",
  flex: "1",
  marginLeft: "calc(2.5rem + 0.5rem)",
}))<|MERGE_RESOLUTION|>--- conflicted
+++ resolved
@@ -38,67 +38,6 @@
 
 export const StyledStreamlitMarkdown =
   styled.div<StyledStreamlitMarkdownProps>(
-<<<<<<< HEAD
-    ({ theme, isCaption, isInSidebar }) => ({
-      fontFamily: theme.genericFonts.bodyFont,
-      marginBottom: `-${theme.spacing.lg}`,
-      ...sharedMarkdownStyle(theme),
-      p: {
-        wordBreak: "break-word",
-      },
-
-      li: {
-        margin: "0.2em 0 0.2em 1.2em",
-        padding: "0 0 0 0.6em",
-        fontSize: theme.fontSizes.md,
-      },
-
-      tr: {
-        borderTop: `1px solid ${theme.colors.fadedText10}`,
-      },
-
-      "th, td": {
-        padding: "6px 13px",
-        border: `1px solid ${theme.colors.fadedText10}`,
-      },
-
-      ...(isCaption
-        ? {
-            color: isInSidebar ? theme.colors.gray : theme.colors.fadedText60,
-            fontSize: theme.fontSizes.sm,
-            "p, ol, ul, dl, li": {
-              fontSize: "inherit",
-            },
-
-            "h1, h2, h3, h4, h5, h6": {
-              color: "inherit",
-            },
-
-            // sizes taken from default styles, but using em instead of rem, so it
-            // inherits the <small>'s shrunk size
-            h1: {
-              fontSize: isInSidebar
-                ? convertRemToEm(theme.fontSizes.xl)
-                : "2.25em",
-            },
-            h2: {
-              fontSize: isInSidebar
-                ? convertRemToEm(theme.fontSizes.lg)
-                : "1.75em",
-            },
-            h3: {
-              fontSize: isInSidebar ? "1.125em" : "1.25em",
-            },
-
-            // these are normally shrunk further to 0.8rem, but since we're already
-            // inside a small, just make them 1em.
-            "h4, h5, h6": {
-              fontSize: "1em",
-            },
-          }
-        : {}),
-    })
-=======
     ({ theme, isCaption, isInSidebar, isLabel, isCheckbox }) => {
       // Widget Labels have smaller font size with exception of Checkbox
       const labelFontSize = isLabel && !isCheckbox
@@ -165,7 +104,6 @@
           : {}),
       }
     }
->>>>>>> 44128c18
   )
 
 export const StyledLinkIconContainer = styled.div(() => ({
